const express = require('express');
const cors = require('cors');
const { createClient } = require('redis');
const { Queue } = require('bullmq');
const path = require('path');
require('dotenv').config({ path: path.join(__dirname, '../../.env') });
const { setupAuth, ensureAuthenticated } = require('./auth');
const { getLLMMetricsSummary, getLLMMetricsByCorrelationId } = require('./llmMetricsAdapter');

const app = express();
const PORT = process.env.DASHBOARD_API_PORT || 4000;

app.use(cors({
  origin: process.env.FRONTEND_URL || 'http://localhost:5173',
  credentials: true
}));
app.use(express.json());

// Setup authentication
setupAuth(app);

let redisClient;
let taskQueue;

async function initRedis() {
  redisClient = createClient({
    url: `redis://${process.env.REDIS_HOST || 'redis'}:${process.env.REDIS_PORT || 6379}`
  });
  
  redisClient.on('error', (err) => console.error('Redis Client Error', err));
  await redisClient.connect();
  
  const queueName = process.env.GITHUB_ISSUE_QUEUE_NAME || 'github-issue-processor';
  taskQueue = new Queue(queueName, {
    connection: {
      host: process.env.REDIS_HOST || 'redis',
      port: process.env.REDIS_PORT || 6379
    }
  });
  
  console.log('Connected to Redis');
}

app.get('/api/status', ensureAuthenticated, async (req, res) => {
  try {
    const status = {
      api: 'healthy',
      redis: 'unknown',
      daemon: 'unknown',
      worker: 'unknown',
      githubAuth: 'unknown',
      claudeAuth: 'unknown',
      timestamp: new Date().toISOString()
    };
    
    try {
      await redisClient.ping();
      status.redis = 'connected';
      
      const daemonHeartbeat = await redisClient.get('system:status:daemon');
      if (daemonHeartbeat && Date.now() - parseInt(daemonHeartbeat) < 120000) {
        status.daemon = 'running';
      } else {
        status.daemon = 'stopped';
      }
      
      const workerHeartbeat = await redisClient.get('system:status:worker');
      if (workerHeartbeat && Date.now() - parseInt(workerHeartbeat) < 120000) {
        status.worker = 'running';
      } else {
        status.worker = 'stopped';
      }
      
      // Check GitHub authentication - verify GitHub App is configured
      const githubAppConfigured = process.env.GH_APP_ID && 
                                 process.env.GH_PRIVATE_KEY_PATH && 
                                 process.env.GH_INSTALLATION_ID;
      status.githubAuth = githubAppConfigured ? 'connected' : 'disconnected';
      
      // Check Claude authentication - verify recent successful executions
      let claudeActive = false;
      try {
        // Check recent activity for successful Claude executions
        const recentActivity = await redisClient.lRange('system:activity:log', 0, 20);
        const oneHourAgo = Date.now() - (60 * 60 * 1000); // 1 hour
        
        for (const activityStr of recentActivity) {
          try {
            const activity = JSON.parse(activityStr);
            // Check if this is a recent successful issue processing (which uses Claude)
            if (activity.type === 'issue_processed' && 
                activity.status === 'success' &&
                activity.id && activity.id.includes('claude-') &&
                new Date(activity.timestamp).getTime() > oneHourAgo) {
              claudeActive = true;
              break;
            }
          } catch (e) {
            // Skip invalid entries
          }
        }
      } catch (err) {
        console.error('Error checking Claude status:', err);
      }
      status.claudeAuth = claudeActive ? 'connected' : 'disconnected';
      
    } catch (error) {
      status.redis = 'disconnected';
    }
    
    res.json(status);
  } catch (error) {
    console.error('Error in /api/status:', error);
    res.status(500).json({ error: 'Internal server error' });
  }
});

app.get('/api/queue/stats', ensureAuthenticated, async (req, res) => {
  try {
    const [waiting, active, completed, failed, delayed] = await Promise.all([
      taskQueue.getWaitingCount(),
      taskQueue.getActiveCount(),
      taskQueue.getCompletedCount(),
      taskQueue.getFailedCount(),
      taskQueue.getDelayedCount()
    ]);
    
    res.json({
      waiting,
      active,
      completed,
      failed,
      delayed,
      total: waiting + active + completed + failed + delayed
    });
  } catch (error) {
    console.error('Error in /api/queue/stats:', error);
    res.status(500).json({ error: 'Internal server error' });
  }
});

app.get('/api/activity', ensureAuthenticated, async (req, res) => {
  try {
    const limit = parseInt(req.query.limit) || 50;
    const offset = parseInt(req.query.offset) || 0;
    
    const activities = await redisClient.lRange('system:activity:log', offset, offset + limit - 1);
    
    const parsedActivities = activities.map((activity, index) => {
      try {
        const parsed = JSON.parse(activity);
        // Ensure the activity has the expected format
        return {
          id: parsed.id || `activity-${Date.now()}-${index}`,
          type: parsed.type || 'info',
          timestamp: parsed.timestamp || new Date().toISOString(),
          user: parsed.user,
          repository: parsed.repository,
          issueNumber: parsed.issueNumber,
          description: parsed.description || parsed.message || JSON.stringify(parsed),
          status: parsed.status || 'info'
        };
      } catch (e) {
        // If it's not JSON, treat it as a simple message
        return {
          id: `activity-${Date.now()}-${index}`,
          type: 'info',
          timestamp: new Date().toISOString(),
          description: activity.toString(),
          status: 'info'
        };
      }
    });
    
    // Return as array directly for the frontend
    res.json(parsedActivities);
  } catch (error) {
    console.error('Error in /api/activity:', error);
    res.status(500).json({ error: 'Internal server error' });
  }
});

app.get('/api/metrics', ensureAuthenticated, async (req, res) => {
  try {
    // Get basic metrics
    const jobsProcessed = parseInt(await redisClient.get('metrics:jobs:processed') || '0');
    const jobsFailed = parseInt(await redisClient.get('metrics:jobs:failed') || '0');
    const avgTimeStr = await redisClient.get('metrics:jobs:avgTime') || '0';
    const avgTime = parseFloat(avgTimeStr);
    
    // Calculate success rate
    const totalJobs = jobsProcessed + jobsFailed;
    const successRate = totalJobs > 0 ? jobsProcessed / totalJobs : 1;
    
    // Get active repositories count
    const activeRepos = await redisClient.sMembers('active:repositories');
    const activeRepositories = activeRepos.length;
    
    // Get daily stats for the last 7 days
    const dailyStats = [];
    const today = new Date();
    for (let i = 0; i < 7; i++) {
      const date = new Date(today);
      date.setDate(date.getDate() - i);
      const dateKey = date.toISOString().split('T')[0];
      
      const processed = parseInt(await redisClient.get(`metrics:daily:${dateKey}:processed`) || '0');
      const failed = parseInt(await redisClient.get(`metrics:daily:${dateKey}:failed`) || '0');
      const successful = processed - failed;
      
      dailyStats.push({
        date: dateKey,
        processed,
        successful,
        failed
      });
    }
    
    const metrics = {
      totalIssuesProcessed: jobsProcessed,
      successRate,
      averageProcessingTime: avgTime,
      activeRepositories,
      dailyStats,
      uptime: process.uptime(),
      memoryUsage: process.memoryUsage(),
      timestamp: new Date().toISOString()
    };
    
    res.json(metrics);
  } catch (error) {
    console.error('Error in /api/metrics:', error);
    res.status(500).json({ error: 'Internal server error' });
  }
});

<<<<<<< HEAD
app.get('/api/tasks', ensureAuthenticated, async (req, res) => {
  try {
    const { status = 'all', limit = 50, offset = 0 } = req.query;
    
    // Get jobs from the queue
    let jobs = [];
    if (status === 'all' || status === 'completed') {
      const completed = await taskQueue.getJobs(['completed'], parseInt(offset), parseInt(offset) + parseInt(limit));
      jobs = jobs.concat(completed);
    }
    if (status === 'all' || status === 'failed') {
      const failed = await taskQueue.getJobs(['failed'], parseInt(offset), parseInt(offset) + parseInt(limit));
      jobs = jobs.concat(failed);
    }
    if (status === 'all' || status === 'active') {
      const active = await taskQueue.getJobs(['active'], parseInt(offset), parseInt(offset) + parseInt(limit));
      jobs = jobs.concat(active);
    }
    if (status === 'all' || status === 'waiting') {
      const waiting = await taskQueue.getJobs(['waiting'], parseInt(offset), parseInt(offset) + parseInt(limit));
      jobs = jobs.concat(waiting);
    }
    
    // Transform jobs to task format
    const tasks = jobs.map(job => ({
      id: job.id,
      issueId: job.id, // Using job id as issueId for now
      repository: job.data?.repoOwner && job.data?.repoName 
        ? `${job.data.repoOwner}/${job.data.repoName}`
        : 'Unknown',
      issueNumber: job.data?.number || job.data?.issueNumber || 
        (job.id.startsWith('pr-comments-batch') ? 
          parseInt(job.id.match(/-(\d+)-\d+$/)?.[1]) : null),
      title: job.returnvalue?.issueTitle || job.data?.title || null,
      status: job.failedReason ? 'failed' : job.finishedOn ? 'completed' : job.processedOn ? 'active' : 'waiting',
      createdAt: new Date(job.timestamp).toISOString(),
      completedAt: job.finishedOn ? new Date(job.finishedOn).toISOString() : null,
      processedAt: job.processedOn ? new Date(job.processedOn).toISOString() : null,
      failedReason: job.failedReason,
      progress: job.progress,
      attemptsMade: job.attemptsMade,
      modelName: job.data?.modelName
    }));
    
    // Sort by creation time descending
    tasks.sort((a, b) => new Date(b.createdAt) - new Date(a.createdAt));
    
    res.json({
      tasks: tasks.slice(0, limit),
      total: tasks.length,
      offset: parseInt(offset),
      limit: parseInt(limit)
    });
  } catch (error) {
    console.error('Error in /api/tasks:', error);
=======
app.get('/api/llm-metrics', ensureAuthenticated, async (req, res) => {
  try {
    const llmMetrics = await getLLMMetricsSummary();
    res.json(llmMetrics);
  } catch (error) {
    console.error('Error in /api/llm-metrics:', error);
    res.status(500).json({ error: 'Internal server error' });
  }
});

app.get('/api/llm-metrics/:correlationId', ensureAuthenticated, async (req, res) => {
  try {
    const { correlationId } = req.params;
    const metrics = await getLLMMetricsByCorrelationId(correlationId);
    
    if (!metrics) {
      return res.status(404).json({ error: 'Metrics not found for this correlation ID' });
    }
    
    res.json(metrics);
  } catch (error) {
    console.error('Error in /api/llm-metrics/:correlationId:', error);
>>>>>>> c75fc7fc
    res.status(500).json({ error: 'Internal server error' });
  }
});

app.get('/api/task/:taskId/history', ensureAuthenticated, async (req, res) => {
  try {
    const { taskId } = req.params;
    
    // First try to get history from worker state
    const stateKey = `worker:state:${taskId}`;
    const stateData = await redisClient.get(stateKey);
    
    let history = [];
    if (stateData) {
      try {
        const state = JSON.parse(stateData);
        history = state.history || [];
      } catch (e) {
        console.error('Error parsing state data:', e);
      }
    }
    
    // If no history in state, try to reconstruct from job data
    if (history.length === 0 && taskQueue) {
      try {
        const job = await taskQueue.getJob(taskId);
        if (job) {
          // Create history from job lifecycle
          history = [];
          
          // Job created
          history.push({
            state: 'PENDING',
            timestamp: new Date(job.timestamp).toISOString(),
            message: 'Task created and queued'
          });
          
          // Job started
          if (job.processedOn) {
            history.push({
              state: 'PROCESSING',
              timestamp: new Date(job.processedOn).toISOString(),
              message: 'Task processing started'
            });
          }
          
          // Claude execution (if available in return value)
          if (job.returnvalue?.claudeResult) {
            const claudeResult = job.returnvalue.claudeResult;
            const claudeStartTime = job.processedOn ? new Date(job.processedOn).getTime() : job.timestamp;
            
            history.push({
              state: 'CLAUDE_EXECUTION',
              timestamp: new Date(claudeStartTime + 1000).toISOString(), // 1 second after start
              message: `Claude AI processing started with model: ${job.returnvalue.modelName || 'claude'}`,
              metadata: {
                model: job.returnvalue.modelName
              }
            });
            
            // Add Claude completion
            if (claudeResult.executionTime) {
              const claudeEndTime = claudeStartTime + claudeResult.executionTime;
              history.push({
                state: 'CLAUDE_COMPLETED',
                timestamp: new Date(claudeEndTime).toISOString(),
                message: claudeResult.success ? 'Claude execution completed successfully' : 'Claude execution failed',
                metadata: {
                  duration: claudeResult.executionTime,
                  success: claudeResult.success,
                  conversationTurns: claudeResult.conversationLog?.length || 0
                }
              });
            }
          }
          
          // Post-processing (if PR was created)
          if (job.returnvalue?.postProcessing) {
            const pp = job.returnvalue.postProcessing;
            history.push({
              state: 'POST_PROCESSING',
              timestamp: new Date(job.finishedOn - 5000).toISOString(), // 5 seconds before completion
              message: pp.success ? 'Creating pull request' : 'Post-processing failed',
              metadata: pp.pr ? {
                pullRequest: {
                  number: pp.pr.number,
                  url: pp.pr.url
                }
              } : undefined
            });
          }
          
          // Job completed or failed
          if (job.finishedOn) {
            history.push({
              state: job.failedReason ? 'FAILED' : 'COMPLETED',
              timestamp: new Date(job.finishedOn).toISOString(),
              message: job.failedReason || 
                      (job.returnvalue?.postProcessing?.pr ? 
                        `Task completed successfully. PR #${job.returnvalue.postProcessing.pr.number} created` : 
                        'Task completed successfully'),
              metadata: job.failedReason ? { error: job.failedReason } : undefined
            });
          }
        }
      } catch (e) {
        console.error('Error getting job data:', e);
      }
    }
    
    res.json({
      taskId,
      history
    });
  } catch (error) {
    console.error('Error in /api/task/:taskId/history:', error);
    res.status(500).json({ error: 'Internal server error' });
  }
});

app.get('/health', (req, res) => {
  res.json({ status: 'ok' });
});

async function start() {
  try {
    await initRedis();
    
    app.listen(PORT, () => {
      console.log(`Dashboard API server running on port ${PORT}`);
    });
  } catch (error) {
    console.error('Failed to start server:', error);
    process.exit(1);
  }
}

start();<|MERGE_RESOLUTION|>--- conflicted
+++ resolved
@@ -234,7 +234,6 @@
   }
 });
 
-<<<<<<< HEAD
 app.get('/api/tasks', ensureAuthenticated, async (req, res) => {
   try {
     const { status = 'all', limit = 50, offset = 0 } = req.query;
@@ -290,7 +289,9 @@
     });
   } catch (error) {
     console.error('Error in /api/tasks:', error);
-=======
+  }
+});
+
 app.get('/api/llm-metrics', ensureAuthenticated, async (req, res) => {
   try {
     const llmMetrics = await getLLMMetricsSummary();
@@ -313,7 +314,6 @@
     res.json(metrics);
   } catch (error) {
     console.error('Error in /api/llm-metrics/:correlationId:', error);
->>>>>>> c75fc7fc
     res.status(500).json({ error: 'Internal server error' });
   }
 });
