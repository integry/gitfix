import { spawn } from 'child_process';
import path from 'path';
import os from 'os';
import fs from 'fs';
import logger from '../utils/logger.js';
import { handleError } from '../utils/errorHandler.js';
import { getDefaultModel } from '../config/modelAliases.js';

// Configuration from environment variables
const CLAUDE_DOCKER_IMAGE = process.env.CLAUDE_DOCKER_IMAGE || 'claude-code-processor:latest';
const CLAUDE_CONFIG_PATH = process.env.CLAUDE_CONFIG_PATH || path.join(os.homedir(), '.claude');
const CLAUDE_MAX_TURNS = parseInt(process.env.CLAUDE_MAX_TURNS || '1000', 10);
const CLAUDE_TIMEOUT_MS = parseInt(process.env.CLAUDE_TIMEOUT_MS || '300000', 10); // 5 minutes

/**
 * Custom error for Claude usage limits.
 * This allows the worker to catch this specific error and requeue the job.
 */
export class UsageLimitError extends Error {
  constructor(message, resetTimestamp) {
    super(message);
    this.name = 'UsageLimitError';
    this.resetTimestamp = resetTimestamp; // UNIX timestamp (seconds)
    this.retryable = true;
  }
}

/**
 * Generates a context-aware prompt for Claude Code to analyze and fix GitHub issues
 * @param {Object} issueRef - GitHub issue reference
 * @param {string} issueRef.number - Issue number
 * @param {string} issueRef.repoOwner - Repository owner
 * @param {string} issueRef.repoName - Repository name
 * @param {string} branchName - The specific branch name to use (optional)
 * @param {string} modelName - The AI model being used (optional)
 * @param {Object} issueDetails - Pre-fetched issue details (optional)
 * @returns {string} Formatted prompt for Claude
 */
function generateClaudePrompt(issueRef, branchName = null, modelName = null, issueDetails = null) {
    const branchInfo = branchName ? `\n- **BRANCH**: You are working on branch \`${branchName}\`.` : '';
    const modelInfo = modelName ? `\n- **MODEL**: This task is being processed by the \`${modelName}\` model.` : '';

    // Build issue details section if provided
    let issueDetailsSection = '';
    if (issueDetails) {
        issueDetailsSection = `

**ISSUE DETAILS (Pre-fetched for reliability):**

**Title:** ${issueDetails.title || 'N/A'}

**Description:**
${issueDetails.body || 'No description provided'}

**Labels:** ${issueDetails.labels?.map(l => l.name).join(', ') || 'None'}

**Created by:** @${issueDetails.user?.login || 'unknown'}
**Created at:** ${issueDetails.created_at || 'unknown'}`;

        // Add comments if available
        if (issueDetails.comments && issueDetails.comments.length > 0) {
            issueDetailsSection += `\n\n**Comments (${issueDetails.comments.length} total):**\n`;
            issueDetails.comments.forEach((comment, index) => {
                issueDetailsSection += `\n---\n**Comment ${index + 1}** by @${comment.user?.login || 'unknown'} (${comment.created_at || 'unknown'}):\n${comment.body || 'Empty comment'}\n`;
            });
        } else {
            issueDetailsSection += `\n\n**Comments:** No comments on this issue yet.`;
        }

        issueDetailsSection += `\n\n**Note:** The above issue details have been automatically injected. You can still use \`gh issue view ${issueRef.number}\` if you need to fetch any additional information or verify the details.`;
    }

    return `Please analyze and implement a solution for GitHub issue #${issueRef.number}.

**REPOSITORY INFORMATION:**
- Repository Owner: ${issueRef.repoOwner}
- Repository Name: ${issueRef.repoName}
- Full Repository: ${issueRef.repoOwner}/${issueRef.repoName}${branchInfo}${modelInfo}${issueDetailsSection}

**YOUR FOCUS: IMPLEMENTATION ONLY**

The git workflow (branching, committing, pushing, PR creation) is handled automatically by the system. Your job is to focus solely on implementing the solution.

Follow these steps systematically:
1. ${issueDetails ? 'Review the pre-fetched issue details above' : `Use \`gh issue view ${issueRef.number}\` to get the issue details`}
2. ${issueDetails ? '(Optional)' : ''} Use \`gh issue view ${issueRef.number} --comments\` to ${issueDetails ? 'fetch any additional comments or verify the information' : 'read all issue comments for additional context'}
3. **Pay attention to any images, screenshots, or attachments** in the issue description and comments - these often contain crucial visual information like UI mockups, error screenshots, or design specifications
4. Understand the complete problem described in the issue, comments, and any visual materials
5. Search the codebase to understand the current implementation
6. Implement the necessary changes to solve the issue
7. Test your implementation (if applicable and possible)
8. Ensure code follows existing patterns and conventions

**IMPORTANT NOTES:**
- **DO NOT** worry about git operations (add, commit, push, PR creation)
- **DO NOT** use git commands or GitHub CLI for workflow operations
- **FOCUS ONLY** on implementing the solution to the problem
- You are working in a git worktree environment with the codebase ready
- Make your changes directly to the files that need modification
- The system will automatically handle committing, pushing, and creating a PR
- Include a brief summary of what you implemented when you're done

**SUCCESS CRITERIA:**
Your task is complete when you have implemented a working solution to the issue. The git workflow and PR creation will be handled automatically by the system after your implementation.`;
}

/**
 * Generates a prompt for Claude to analyze a task description and create GitHub issues
 * @param {string} taskDescription - The raw text blob describing the tasks
 * @param {string} repoOwner - Repository owner
 * @param {string} repoName - Repository name
 * @param {string} worktreePath - Path to the Git worktree containing the repository
 * @returns {string} Formatted prompt for Claude
 */
export function generateTaskImportPrompt(taskDescription, repoOwner, repoName, worktreePath) {
    return `You are an expert software analyst. Your task is to convert code change requests into detailed GitHub issue specifications for the **${repoOwner}/${repoName}** repo, so a junior developer can implement them. If the issue specification with comments is already defined, publish it directly to Github without modifications, otherwise carefully analyze the request first and then publish the issues.

You are working in a git worktree at '${worktreePath}' which contains the full source code for analysis and planning.

You MUST publish issues and their respective comments using gh commands:

1. **Create an Issue:** The issue body must contain:
   * A detailed task description and context.
   * Clear, step-by-step implementation instructions.
2. **Add a Comment:** After creating the issue and capturing its ID/number, add a separate comment to that issue containing the suggested implementation code (use diffs where possible).
3. **Multi-Issue Tasks:** If the work is significant, break it into multiple issues. When doing so, the issue description must reference the previous issue ID and describe the epic's overall goal and current stage. Prefer a single issue when possible.

**YOUR FOCUS: ANALYSIS AND 'gh' COMMANDS ONLY**
- You have read-only access to the codebase for planning.
- DO NOT implement any code changes.
- DO NOT use git commands (add, commit, push).
- Your *only* output should be the bash script using 'gh' commands to create the issues.

Here is the user's request:
---
${taskDescription}
---`;
}

/**
 * Executes Claude Code CLI in a Docker container to analyze and fix a GitHub issue
 * @param {Object} options - Execution options
 * @param {string} options.worktreePath - Path to the Git worktree containing the repository
 * @param {Object} options.issueRef - GitHub issue reference
 * @param {string} options.githubToken - GitHub authentication token
 * @param {string} options.customPrompt - Custom prompt to use instead of default (optional)
 * @param {boolean} options.isRetry - Whether this is a retry attempt (optional)
 * @param {string} options.retryReason - Reason for retry (optional)
 * @param {string} options.branchName - The specific branch name to use (optional)
 * @param {string} options.modelName - The AI model being used (optional)
 * @param {Object} options.issueDetails - Pre-fetched issue details (optional)
 * @returns {Promise<Object>} Claude execution result
 */
export async function executeClaudeCode({ worktreePath, issueRef, githubToken, customPrompt, isRetry = false, retryReason, branchName, modelName, issueDetails }) {
    const startTime = Date.now();

    logger.info({
        issueNumber: issueRef.number,
        repository: `${issueRef.repoOwner}/${issueRef.repoName}`,
        worktreePath,
        dockerImage: CLAUDE_DOCKER_IMAGE,
        isRetry,
        retryReason
    }, isRetry ? 'Starting Claude Code execution (RETRY)...' : 'Starting Claude Code execution...');

    let worktreeGitContent = null;
    let mainRepoPath = null;

    try {
        // Generate the prompt for Claude
        const basePrompt = customPrompt || generateClaudePrompt(issueRef, branchName, modelName, issueDetails);

        // Add critical safety instructions to prevent git repository corruption
        const prompt = `${basePrompt}

**CRITICAL GIT SAFETY RULES:**
- NEVER run 'rm .git' or delete the .git file/directory
- NEVER run 'git init' in the workspace - this is already a git repository
- If you encounter git errors, report them but DO NOT attempt to reinitialize the repository
- The workspace is a git worktree linked to the main repository
- Only make changes to the specific files mentioned in the issue/request
- If git commands fail, describe the error but do not try destructive recovery methods
- NOTE: You may encounter permission errors when trying to commit - this is expected
- The system will automatically commit your changes after you complete the modifications`;

        logger.debug({
            issueNumber: issueRef.number,
            promptLength: prompt.length,
            hasSafetyRules: prompt.includes('CRITICAL GIT SAFETY RULES'),
            isCustomPrompt: !!customPrompt
        }, 'Generated Claude prompt with safety rules');

        if (isRetry) {
            logger.info({
                issueNumber: issueRef.number,
                retryReason,
                promptLength: prompt.length
            }, 'Using enhanced prompt for retry execution');
        }

        // Ensure worktree files are owned by UID 1000 (node user in container)
        try {
            await executeDockerCommand('sudo', ['chown', '-R', '1000:1000', worktreePath], {
                timeout: 10000 // 10 seconds should be enough
            });
            logger.debug({
                issueNumber: issueRef.number,
                worktreePath
            }, 'Set worktree ownership to UID 1000 for container compatibility');
        } catch (chownError) {
            logger.warn({
                issueNumber: issueRef.number,
                worktreePath,
                error: chownError.message
            }, 'Failed to set worktree ownership - container may have permission issues');
        }

        // No longer need temporary Claude config directory as we mount directly
        // This entire block can be removed since we're using direct mount approach

            // Verify worktree .git file before Docker execution
            const worktreeGitPath = path.join(worktreePath, '.git');

            try {
                if (fs.existsSync(worktreeGitPath)) {
                    const stats = fs.statSync(worktreeGitPath);
                    if (stats.isFile()) {
                        worktreeGitContent = fs.readFileSync(worktreeGitPath, 'utf8').trim();
                        const gitdirMatch = worktreeGitContent.match(/gitdir:\s*(.+)/);
                        if (gitdirMatch) {
                            mainRepoPath = gitdirMatch[1].trim();
                        }
                        logger.debug({
                            issueNumber: issueRef.number,
                            worktreeGitPath,
                            worktreeGitContent,
                            mainRepoPath,
                            mainRepoExists: mainRepoPath ? fs.existsSync(mainRepoPath) : false
                        }, 'Verified worktree .git file structure');
                    } else {
                        logger.error({
                            issueNumber: issueRef.number,
                            worktreeGitPath,
                            isDirectory: stats.isDirectory()
                        }, 'CRITICAL: Worktree .git is a directory, not a file! This will cause git init disasters');
                    }
                } else {
                    logger.warn({
                        issueNumber: issueRef.number,
                        worktreeGitPath
                    }, 'Worktree .git file not found - this may cause issues');
                }
            } catch (verifyError) {
                logger.error({
                    issueNumber: issueRef.number,
                    error: verifyError.message
                }, 'Failed to verify worktree structure');
            }

        // Construct Docker run command
        const dockerArgs = [
            'run',
            '--rm',
            '--security-opt', 'no-new-privileges',
            // Remove cap-drop ALL to allow chown
            '--cap-add', 'CHOWN',
            '--network', 'bridge', // Restrict network access

            // Run as root initially to fix permissions, then drop to node user
            '--user', '0:0',

            // Mount the worktree as the workspace with proper ownership
            '-v', `${worktreePath}:/home/node/workspace:rw`,

            // Mount the git-processor base directory that contains both clones and worktrees
            // This ensures worktree .git files can reference the main repository
            '-v', '/tmp/git-processor:/tmp/git-processor:rw',

            // Mount the claude-logs directory for log persistence across containers
            '-v', '/tmp/claude-logs:/tmp/claude-logs:rw',

            // Mount the actual Claude config directory directly (read-write so Claude can create project dirs)
            '-v', `${CLAUDE_CONFIG_PATH}:/home/node/.claude:rw`,
            // Also mount .claude.json if it exists
            ...(fs.existsSync(path.join(os.homedir(), '.claude.json')) ?
                ['-v', `${path.join(os.homedir(), '.claude.json')}:/home/node/.claude.json:rw`] : []),

            // Pass GitHub token as environment variable
            '-e', `GH_TOKEN=${githubToken}`,

            // Set working directory
            '-w', '/home/node/workspace',

            // Use the Claude Code Docker image
            CLAUDE_DOCKER_IMAGE,

            // Execute Claude Code CLI with the generated prompt
            'claude',
            '-p', prompt,
            '--max-turns', CLAUDE_MAX_TURNS.toString(),
            '--output-format', 'stream-json',
            '--verbose',
            '--dangerously-skip-permissions'
        ];

        // Add model specification if provided
        if (modelName) {
            dockerArgs.splice(-6, 0, '--model', modelName);
            logger.info({
                issueNumber: issueRef.number,
                requestedModel: modelName
            }, 'Using specific model for Claude Code execution');
        } else {
            logger.debug({
                issueNumber: issueRef.number
            }, 'No model specified, Claude Code will use default');
        }

        // Log Docker mount details for debugging
        const mounts = [];
        for (let i = 0; i < dockerArgs.length; i++) {
            if (dockerArgs[i] === '-v' && i + 1 < dockerArgs.length) {
                const [source, dest] = dockerArgs[i + 1].split(':');
                mounts.push({
                    source,
                    destination: dest,
                    sourceExists: fs.existsSync(source),
                    sourceType: fs.existsSync(source) ? (fs.statSync(source).isDirectory() ? 'directory' : 'file') : 'missing'
                });
            }
        }

        logger.debug({
            issueNumber: issueRef.number,
            dockerArgs: dockerArgs, // Show full command
            mounts,
            workDir: '/home/node/workspace',
            modelName: modelName || 'default',
            promptLength: prompt.length,
            promptPreview: prompt.substring(0, 200) + '...'
        }, 'Executing Docker command for Claude Code with detailed mount info');

        // Execute Docker command
        const result = await executeDockerCommand('docker', dockerArgs, {
            timeout: CLAUDE_TIMEOUT_MS,
            cwd: worktreePath
        });

        const executionTime = Date.now() - startTime;

        // No cleanup needed since we're using direct mount approach

        logger.info({
            issueNumber: issueRef.number,
            repository: `${issueRef.repoOwner}/${issueRef.repoName}`,
            executionTime,
            outputLength: result.stdout?.length || 0,
            success: result.exitCode === 0,
            exitCode: result.exitCode,
            fullStdout: result.stdout,
            fullStderr: result.stderr
        }, 'Claude Code execution completed');

        // Parse Claude's stream-json output
        let claudeOutput = {
            success: result.exitCode === 0,
            rawOutput: result.stdout,
            error: result.stderr,
            conversationLog: [],
            sessionId: null,
            finalResult: null
        };

        // Parse stream-json output line by line
        if (result.stdout) {
            const lines = result.stdout.split('\n').filter(line => line.trim());
            for (const line of lines) {
                try {
                    const jsonLine = JSON.parse(line);

                    // Collect conversation messages
                    if (jsonLine.type === 'user' || jsonLine.type === 'assistant') {
                        claudeOutput.conversationLog.push(jsonLine);

                        // Extract model from assistant messages
                        if (jsonLine.type === 'assistant' && jsonLine.message?.model) {
                            claudeOutput.model = jsonLine.message.model;
                        }
                    }

                    // Extract session ID
                    if (jsonLine.session_id) {
                        claudeOutput.sessionId = jsonLine.session_id;
                    }

                    // Extract conversation ID if available
                    if (jsonLine.conversation_id) {
                        claudeOutput.conversationId = jsonLine.conversation_id;
                    }

                    // Extract model information if available
                    if (jsonLine.model) {
                        claudeOutput.model = jsonLine.model;
                    }

                    // Extract final result
                    if (jsonLine.type === 'result') {
                        claudeOutput.finalResult = jsonLine;
                        claudeOutput.success = !jsonLine.is_error;

                        // CRITICAL: Check for Usage Limit error provided in the result stream
                        if (jsonLine.result) {
                            const limitMatch = jsonLine.result.match(/Claude AI usage limit reached\|(\d+)/);
                            if (limitMatch && limitMatch[1]) {
                                const resetTimestamp = parseInt(limitMatch[1], 10);
                                logger.warn({ resetTimestamp }, 'Claude usage limit reached. Throwing specific error for requeue.');
                                throw new UsageLimitError(
                                    `Claude usage limit reached. Limit resets at timestamp ${resetTimestamp}.`,
                                    resetTimestamp
                                );
                            }
                        }
                        
                        // Also check for model info in final result
                        if (jsonLine.model) {
                            claudeOutput.model = jsonLine.model;
                        }
                        if (jsonLine.conversation_id) {
                            claudeOutput.conversationId = jsonLine.conversation_id;
                        }
                    }
                } catch (parseError) {
                    // Skip non-JSON lines (like entrypoint output)
                    continue;
                }
            }
        }

        // Extract key information from Claude's response
        const response = {
            success: claudeOutput.success,
            executionTime,
            output: claudeOutput,
            logs: result.stderr || '',
            exitCode: result.exitCode,
            rawOutput: result.stdout,

            // Extract conversation and session info
            conversationLog: claudeOutput.conversationLog || [],
            sessionId: claudeOutput.sessionId,
            conversationId: claudeOutput.conversationId,
            model: claudeOutput.model || process.env.CLAUDE_MODEL || getDefaultModel(), // Default to current Sonnet
            finalResult: claudeOutput.finalResult,

            // Extract specific fields if available in Claude's structured output
            modifiedFiles: [], // Will be determined by file system inspection
            commitMessage: null, // Will be extracted from conversation if present
            summary: claudeOutput.finalResult?.result || null,
            
            // Include the prompt for debugging and display
            prompt: prompt
        };
        
        // Store the prompt in Redis with execution identifiers for later retrieval
        if (claudeOutput.sessionId || claudeOutput.conversationId) {
            try {
                const Redis = await import('ioredis');
                const redis = new Redis.default({
                    host: process.env.REDIS_HOST || 'redis',
                    port: process.env.REDIS_PORT || 6379
                });
                
                // Store prompt with multiple keys for flexible retrieval
                const promptData = {
                    prompt: prompt,
                    timestamp: new Date().toISOString(),
                    issueRef: issueRef,
                    sessionId: claudeOutput.sessionId,
                    conversationId: claudeOutput.conversationId,
                    model: response.model,
                    isRetry: isRetry,
                    retryReason: retryReason
                };
                
                const promptKeys = [];
                
                // Key by sessionId (most unique)
                if (claudeOutput.sessionId) {
                    const sessionKey = `execution:prompt:session:${claudeOutput.sessionId}`;
                    await redis.set(sessionKey, JSON.stringify(promptData), 'EX', 86400 * 30); // 30 days
                    promptKeys.push(sessionKey);
                }
                
                // Key by conversationId
                if (claudeOutput.conversationId) {
                    const conversationKey = `execution:prompt:conversation:${claudeOutput.conversationId}`;
                    await redis.set(conversationKey, JSON.stringify(promptData), 'EX', 86400 * 30);
                    promptKeys.push(conversationKey);
                }
                
                // Also store by issue/timestamp for listing all executions
                const timestamp = Date.now();
                const issueKey = `execution:prompt:issue:${issueRef.repoOwner}:${issueRef.repoName}:${issueRef.number}:${timestamp}`;
                await redis.set(issueKey, JSON.stringify(promptData), 'EX', 86400 * 30);
                promptKeys.push(issueKey);
                
                logger.info({
                    issueNumber: issueRef.number,
                    sessionId: claudeOutput.sessionId,
                    conversationId: claudeOutput.conversationId,
                    promptKeys: promptKeys,
                    promptLength: prompt.length
                }, 'Stored execution prompt in Redis with unique identifiers');
                
                await redis.quit();
            } catch (redisError) {
                logger.warn({
                    issueNumber: issueRef.number,
                    error: redisError.message
                }, 'Failed to store execution prompt in Redis - continuing');
            }
        }

        if (!response.success) {
            logger.error({
                issueNumber: issueRef.number,
                exitCode: result.exitCode,
                stderr: result.stderr,
                stdout: result.stdout
            }, 'Claude Code execution failed');
        } else {
            logger.info({
                issueNumber: issueRef.number,
                exitCode: result.exitCode,
                stderrLength: result.stderr?.length || 0,
                stdoutLength: result.stdout?.length || 0,
                hasConversationLog: !!response.conversationLog?.length,
                conversationTurns: response.conversationLog?.length || 0,
                model: response.model,
                summary: response.summary?.substring(0, 200)
            }, 'Claude Code execution succeeded');

            // Verify worktree state after execution
            try {
                const postExecGitPath = path.join(worktreePath, '.git');
                if (fs.existsSync(postExecGitPath)) {
                    const postStats = fs.statSync(postExecGitPath);
                    const isNowDirectory = postStats.isDirectory();

                    if (isNowDirectory) {
                        logger.error({
                            issueNumber: issueRef.number,
                            worktreePath,
                            preExecType: worktreeGitContent ? 'file' : 'unknown',
                            postExecType: 'directory'
                        }, 'CRITICAL: Worktree .git was converted from file to directory! Claude may have run git init');

                        // Check for signs of git init
                        const gitConfigPath = path.join(postExecGitPath, 'config');
                        if (fs.existsSync(gitConfigPath)) {
                            const gitConfig = fs.readFileSync(gitConfigPath, 'utf8');
                            logger.error({
                                issueNumber: issueRef.number,
                                gitConfigPreview: gitConfig.substring(0, 200)
                            }, 'Found git config in new .git directory - git init was definitely run');
                        }
                    } else {
                        const postContent = fs.readFileSync(postExecGitPath, 'utf8').trim();
                        if (postContent !== worktreeGitContent) {
                            logger.warn({
                                issueNumber: issueRef.number,
                                preContent: worktreeGitContent,
                                postContent: postContent
                            }, 'Worktree .git file content changed during execution');
                        }
                    }
                }
            } catch (postVerifyError) {
                logger.error({
                    issueNumber: issueRef.number,
                    error: postVerifyError.message
                }, 'Failed to verify worktree state after execution');
            }
        }

        return response;

    } catch (error) {
        const executionTime = Date.now() - startTime;

        logger.error({
            issueNumber: issueRef.number,
            repository: `${issueRef.repoOwner}/${issueRef.repoName}`,
            executionTime,
            error: error.message,
            stack: error.stack
        }, 'Error during Claude Code execution');

        return {
            success: false,
            error: error.message,
            executionTime,
            output: null,
            logs: error.stderr || error.message
        };
    } finally {
        // Cleanup moved to after Docker execution completes
    }
}

/**
 * Executes a Docker command and returns the result
 * @param {string} command - Command to execute
 * @param {string[]} args - Command arguments
 * @param {Object} options - Execution options
 * @returns {Promise<Object>} Execution result
 */
function executeDockerCommand(command, args, options = {}) {
    return new Promise((resolve, reject) => {
        const { timeout = 300000, cwd } = options;

        const child = spawn(command, args, {
            cwd,
            stdio: ['ignore', 'pipe', 'pipe']
        });

        let stdout = '';
        let stderr = '';
        let timedOut = false;

        // Set up timeout
        const timeoutHandle = setTimeout(() => {
            timedOut = true;
            child.kill('SIGTERM');

            // Force kill if SIGTERM doesn't work
            setTimeout(() => {
                if (!child.killed) {
                    child.kill('SIGKILL');
                }
            }, 5000);
        }, timeout);

        // Collect output
        child.stdout.on('data', (data) => {
            stdout += data.toString();
        });

        child.stderr.on('data', (data) => {
            stderr += data.toString();
        });

        child.on('close', (exitCode) => {
            clearTimeout(timeoutHandle);

            if (timedOut) {
                reject(new Error(`Command timed out after ${timeout}ms`));
                return;
            }

            resolve({
                exitCode,
                stdout,
                stderr
            });
        });

        child.on('error', (error) => {
            clearTimeout(timeoutHandle);
            reject(error);
        });
    });
}

/**
 * Builds the Claude Code Docker image if it doesn't exist
 * @returns {Promise<boolean>} True if build was successful
 */
export async function buildClaudeDockerImage() {
    logger.info({ image: CLAUDE_DOCKER_IMAGE }, 'Building Claude Code Docker image...');

    try {
        // Check if image already exists
        const checkResult = await executeDockerCommand('docker', [
            'images', '-q', CLAUDE_DOCKER_IMAGE
        ]);

        if (checkResult.stdout.trim()) {
            logger.info({ image: CLAUDE_DOCKER_IMAGE }, 'Docker image already exists');
            return true;
        }

        // Build the image
        const buildResult = await executeDockerCommand('docker', [
            'build',
            '-f', 'Dockerfile.claude',
            '-t', CLAUDE_DOCKER_IMAGE,
            '.'
        ], {
            timeout: 600000 // 10 minutes for build
        });

        if (buildResult.exitCode === 0) {
            logger.info({ image: CLAUDE_DOCKER_IMAGE }, 'Docker image built successfully');
            return true;
        } else {
            logger.error({
                image: CLAUDE_DOCKER_IMAGE,
                exitCode: buildResult.exitCode,
                stderr: buildResult.stderr
            }, 'Failed to build Docker image');
            return false;
        }

    } catch (error) {
        handleError(error, 'Error building Claude Docker image');
        return false;
    }
<<<<<<< HEAD
}
=======
}
>>>>>>> 15af3718
<|MERGE_RESOLUTION|>--- conflicted
+++ resolved
@@ -716,8 +716,4 @@
         handleError(error, 'Error building Claude Docker image');
         return false;
     }
-<<<<<<< HEAD
-}
-=======
-}
->>>>>>> 15af3718
+}