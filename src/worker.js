import 'dotenv/config';
import { GITHUB_ISSUE_QUEUE_NAME, createWorker } from './queue/taskQueue.js';
import logger, { generateCorrelationId } from './utils/logger.js';
import { getAuthenticatedOctokit } from './auth/githubAuth.js';
import { withErrorHandling, handleError, ErrorCategories } from './utils/errorHandler.js';
import { withRetry, retryConfigs } from './utils/retryHandler.js';
import { getStateManager, TaskStates } from './utils/workerStateManager.js';
import { 
    ensureRepoCloned, 
    createWorktreeForIssue,
    createWorktreeFromExistingBranch,
    cleanupWorktree,
    getRepoUrl,
    commitChanges,
    pushBranch
} from './git/repoManager.js';
import simpleGit from 'simple-git';
import fs from 'fs-extra';
import { completePostProcessing } from './githubService.js';
import { executeClaudeCode, buildClaudeDockerImage } from './claude/claudeService.js';
import { recordLLMMetrics } from './utils/llmMetrics.js';
import { 
    validatePRCreation, 
    generateEnhancedClaudePrompt, 
    validateRepositoryInfo 
} from './utils/prValidation.js';
import Redis from 'ioredis';
import { getDefaultModel } from './config/modelAliases.js';

// Configuration
const AI_PROCESSING_TAG = process.env.AI_PROCESSING_TAG || 'AI-processing';
const AI_PRIMARY_TAG = process.env.AI_PRIMARY_TAG || 'AI';
const AI_DONE_TAG = process.env.AI_DONE_TAG || 'AI-done';
const DEFAULT_MODEL_NAME = process.env.DEFAULT_CLAUDE_MODEL || getDefaultModel();

/**
 * Adds a small random delay to prevent concurrent execution conflicts
 * @param {string} modelName - Model name to create consistent but different delays
 * @returns {Promise<void>}
 */
function addModelSpecificDelay(modelName) {
    // Create a consistent but different delay for each model (500-2000ms)
    const baseDelay = 500;
    const modelHash = modelName.split('').reduce((hash, char) => {
        return ((hash << 5) - hash + char.charCodeAt(0)) & 0xffffffff;
    }, 0);
    const modelDelay = Math.abs(modelHash % 1500); // 0-1499ms additional delay
    const totalDelay = baseDelay + modelDelay;
    
    return new Promise(resolve => setTimeout(resolve, totalDelay));
}

/**
 * Safely removes a label from an issue, ignoring errors if label doesn't exist
 * @param {Object} octokit - GitHub API client
 * @param {string} owner - Repository owner
 * @param {string} repo - Repository name
 * @param {number} issueNumber - Issue number
 * @param {string} labelName - Label to remove
 * @param {Object} logger - Logger instance
 * @returns {Promise<boolean>} - True if removed or didn't exist, false if other error
 */
async function safeRemoveLabel(octokit, owner, repo, issueNumber, labelName, logger) {
    try {
        await octokit.request('DELETE /repos/{owner}/{repo}/issues/{issue_number}/labels/{name}', {
            owner,
            repo,
            issue_number: issueNumber,
            name: labelName
        });
        logger.debug(`Successfully removed label '${labelName}' from issue #${issueNumber}`);
        return true;
    } catch (error) {
        if (error.status === 404) {
            logger.debug(`Label '${labelName}' not found on issue #${issueNumber}, skipping removal`);
            return true; // Label doesn't exist, which is fine
        }
        logger.warn({ 
            error: error.message, 
            labelName, 
            issueNumber,
            status: error.status 
        }, `Failed to remove label '${labelName}' from issue #${issueNumber}`);
        return false;
    }
}

/**
 * Validates that the current working directory is a git repository
 * If not, it initializes a new git repository
 * @param {Object} logger - Logger instance
 * @returns {Promise<boolean>} - True if git repo is valid
 */
async function ensureGitRepository(logger) {
    try {
        const git = simpleGit();
        
        // Check if current directory is a git repository
        const isRepo = await git.checkIsRepo();
        
        if (!isRepo) {
            logger.warn('Current directory is not a git repository. Initializing...');
            await git.init();
            logger.info('Git repository initialized successfully');
        } else {
            logger.debug('Current directory is a valid git repository');
        }
        
        return true;
    } catch (error) {
        logger.error({ error: error.message }, 'Failed to ensure git repository');
        throw error;
    }
}

/**
 * Safely adds a label to an issue, ignoring errors if label already exists
 * @param {Object} octokit - GitHub API client
 * @param {string} owner - Repository owner
 * @param {string} repo - Repository name
 * @param {number} issueNumber - Issue number
 * @param {string} labelName - Label to add
 * @param {Object} logger - Logger instance
 * @returns {Promise<boolean>} - True if added or already exists, false if other error
 */
async function safeAddLabel(octokit, owner, repo, issueNumber, labelName, logger) {
    try {
        await octokit.request('POST /repos/{owner}/{repo}/issues/{issue_number}/labels', {
            owner,
            repo,
            issue_number: issueNumber,
            labels: [labelName]
        });
        logger.debug(`Successfully added label '${labelName}' to issue #${issueNumber}`);
        return true;
    } catch (error) {
        if (error.status === 422 && error.message?.includes('already exists')) {
            logger.debug(`Label '${labelName}' already exists on issue #${issueNumber}`);
            return true; // Label already exists, which is fine
        }
        logger.warn({ 
            error: error.message, 
            labelName, 
            issueNumber,
            status: error.status 
        }, `Failed to add label '${labelName}' to issue #${issueNumber}`);
        return false;
    }
}

/**
 * Safely updates issue labels with robust error handling
 * @param {Object} octokit - GitHub API client
 * @param {string} owner - Repository owner
 * @param {string} repo - Repository name
 * @param {number} issueNumber - Issue number
 * @param {Array<string>} labelsToRemove - Labels to remove
 * @param {Array<string>} labelsToAdd - Labels to add
 * @param {Object} logger - Logger instance
 * @returns {Promise<Object>} - Result with success status and any errors
 */
async function safeUpdateLabels(octokit, owner, repo, issueNumber, labelsToRemove = [], labelsToAdd = [], logger) {
    const results = {
        success: true,
        removed: [],
        added: [],
        errors: []
    };

    // Remove labels
    for (const labelName of labelsToRemove) {
        const removed = await safeRemoveLabel(octokit, owner, repo, issueNumber, labelName, logger);
        if (removed) {
            results.removed.push(labelName);
        } else {
            results.success = false;
            results.errors.push(`Failed to remove '${labelName}'`);
        }
    }

    // Add labels
    for (const labelName of labelsToAdd) {
        const added = await safeAddLabel(octokit, owner, repo, issueNumber, labelName, logger);
        if (added) {
            results.added.push(labelName);
        } else {
            results.success = false;
            results.errors.push(`Failed to add '${labelName}'`);
        }
    }

    logger.info({
        issueNumber,
        removed: results.removed,
        added: results.added,
        errors: results.errors.length > 0 ? results.errors : undefined
    }, 'Label update completed');

    return results;
}

/**
 * Processes a GitHub issue job from the queue
 * @param {import('bullmq').Job} job - The job to process
 * @returns {Promise<Object>} Processing result
 */
async function processPullRequestCommentJob(job) {
    const {
        pullRequestNumber,
        commentId,
        commentBody,
        commentAuthor,
        comments,  // New batch format
        branchName,
        repoOwner,
        repoName,
        llm,
        correlationId
    } = job.data;
    const correlatedLogger = logger.withCorrelation(correlationId);
    
    // Check if this is a batch job or single comment job
    const isBatchJob = !!comments && Array.isArray(comments);
    const commentsToProcess = isBatchJob ? comments : [{
        id: commentId,
        body: commentBody,
        author: commentAuthor
    }];
    
    correlatedLogger.info({ 
        pullRequestNumber, 
        branchName, 
        llm,
        isBatchJob,
        commentsCount: commentsToProcess.length
    }, `Processing PR comment${isBatchJob ? 's batch' : ''} job...`);

    let octokit;
    let localRepoPath;
    let worktreeInfo;
    let claudeResult = null;
    let authorsText = '';
    let commentIds = '';
<<<<<<< HEAD
    let startingWorkComment;
    let unprocessedComments = [];
=======
    let unprocessedComments = [];
    let startingWorkComment = null;
>>>>>>> 8b062b15

    try {
        // Get authenticated Octokit instance
        octokit = await withRetry(
            () => getAuthenticatedOctokit(),
            { ...retryConfigs.githubApi, correlationId },
            'get_authenticated_octokit'
        );

        // Check if comments have already been processed
        const botUsername = process.env.GITHUB_BOT_USERNAME || 'github-actions[bot]';
        // Fetch ALL PR comments using pagination to ensure we don't miss any
        const prComments = await octokit.paginate('GET /repos/{owner}/{repo}/issues/{issue_number}/comments', {
            owner: repoOwner,
            repo: repoName,
            issue_number: pullRequestNumber,
            per_page: 100
        });

        // Filter out already processed comments
        unprocessedComments = commentsToProcess.filter(comment => {
            const alreadyProcessed = prComments.some(prComment => {
                const isBotComment = prComment.user.login === botUsername || 
                                    prComment.user.type === 'Bot' ||
                                    prComment.user.login.includes('[bot]');
                
                if (!isBotComment) return false;
                
                // Check if the bot comment references this specific comment ID
                const referencesThisComment = prComment.body.includes(`Comment ID: ${comment.id}`) ||
                                            prComment.body.includes(`comment #${comment.id}`) ||
                                            prComment.body.includes(`Processing comment ID: ${comment.id}`) ||
                                            prComment.body.includes(`_Processing comment ID: ${comment.id}`) ||
                                            prComment.body.includes(`_Processing comment IDs: ${comment.id}`) ||
                                            prComment.body.includes(`_Processing comment IDs:`) && prComment.body.includes(comment.id.toString());
                
                return referencesThisComment;
            });
            
            if (alreadyProcessed) {
                correlatedLogger.debug({
                    pullRequestNumber,
                    commentId: comment.id,
                    commentAuthor: comment.author
                }, 'Comment already processed, filtering out');
            }
            
            return !alreadyProcessed;
        });

        if (unprocessedComments.length === 0) {
            correlatedLogger.info({
                pullRequestNumber,
                originalCount: commentsToProcess.length
            }, 'All PR comments have already been processed, skipping');
            
            return { 
                status: 'skipped', 
                reason: 'already_processed',
                pullRequestNumber 
            };
        }

        // Build combined comment body for prompt
        let combinedCommentBody;
        let commentAuthors = [];
        
        if (unprocessedComments.length === 1) {
            combinedCommentBody = unprocessedComments[0].body;
            commentAuthors = [unprocessedComments[0].author];
        } else {
            // Format multiple comments
            combinedCommentBody = unprocessedComments.map((comment, index) => {
                return `**Comment ${index + 1}** (by @${comment.author}):\n${comment.body}`;
            }).join('\n\n---\n\n');
            commentAuthors = [...new Set(unprocessedComments.map(c => c.author))];
        }

        // Post a "starting work" comment with reference to all comment IDs
        commentIds = unprocessedComments.map(c => c.id).join(', ');
        authorsText = commentAuthors.map(a => `@${a}`).join(', ');
        
        startingWorkComment = await octokit.request('POST /repos/{owner}/{repo}/issues/{issue_number}/comments', {
            owner: repoOwner,
            repo: repoName,
            issue_number: pullRequestNumber,
            body: `🔄 **Starting work on follow-up changes** requested by ${authorsText}\n\nI'll analyze the ${unprocessedComments.length} request${unprocessedComments.length > 1 ? 's' : ''} and implement the necessary changes.\n\n---\n_Processing comment ID${unprocessedComments.length > 1 ? 's' : ''}: ${commentIds}_`,
        });

        const githubToken = await octokit.auth();
        const repoUrl = getRepoUrl({ repoOwner, repoName });

        // Ensure we're in a valid git repository before proceeding
        await ensureGitRepository(correlatedLogger);

        // Step 1: Ensure repository is cloned
        localRepoPath = await ensureRepoCloned(repoUrl, repoOwner, repoName, githubToken.token);

        // Step 2: Create a worktree from the existing PR branch
        // Generate unique worktree name for this follow-up task
        const timestamp = new Date().toISOString().replace(/[:.]/g, '-').substring(0, 19);
        const worktreeDirName = `pr-${pullRequestNumber}-followup-${timestamp}`;

        // Use the proper function to create worktree from existing branch
        worktreeInfo = await createWorktreeFromExistingBranch(
            localRepoPath,
            branchName,
            worktreeDirName,
            repoOwner,
            repoName
        );

        correlatedLogger.info({ 
            worktreePath: worktreeInfo.worktreePath, 
            branchName: worktreeInfo.branchName 
        }, 'Created worktree from existing PR branch');

        // Step 3: Generate prompt for follow-up changes
        const prompt = `You are working on an existing pull request branch. ${unprocessedComments.length > 1 ? `Users have requested the following ${unprocessedComments.length} follow-up changes` : 'A user has requested the following follow-up change'}:

${combinedCommentBody}

**CRITICAL INSTRUCTIONS:**
- You are in directory: ${worktreeInfo.worktreePath}
- The current branch already contains changes for pull request #${pullRequestNumber}
- Analyze the existing code on this branch
- Implement ONLY the changes requested in the comment above
- DO NOT commit your changes - the system will handle the commit for you
- DO NOT create a new pull request
- The repository is ${repoOwner}/${repoName}

**Context:**
- This is a follow-up to an existing PR
- Make sure your changes are compatible with the existing modifications on this branch
- Use appropriate commit messages that reference the follow-up nature of the changes`;

        // Step 4: Execute Claude Code with the follow-up prompt
        claudeResult = await executeClaudeCode({
            worktreePath: worktreeInfo.worktreePath,
            issueRef: { 
                number: pullRequestNumber, 
                repoOwner, 
                repoName 
            },
            githubToken: githubToken.token,
            customPrompt: prompt,
            branchName: worktreeInfo.branchName,
            modelName: llm || DEFAULT_MODEL_NAME
        });

        // Record LLM metrics for PR comment processing
        await recordLLMMetrics(claudeResult, { 
            number: pullRequestNumber, 
            repoOwner, 
            repoName 
        }, 'pr_comment', correlationId);

        if (!claudeResult.success) {
            throw new Error(`Claude execution failed: ${claudeResult.error || 'Unknown error'}`);
        }

        // Step 5: Commit and push changes
        // Extract a summary from Claude's result
        let changesSummary = '';
        if (claudeResult.summary) {
            changesSummary = claudeResult.summary;
        } else if (claudeResult.finalResult?.result) {
            changesSummary = claudeResult.finalResult.result;
        }

        // Parse the summary to extract key changes
        let commitDetails = '';
        if (changesSummary) {
            // Try to extract bullet points or key changes
            const lines = changesSummary.split('\n');
            const changeLines = lines.filter(line => 
                line.trim().startsWith('-') || 
                line.trim().startsWith('*') || 
                line.trim().startsWith('•') ||
                line.match(/^\d+\./)
            ).slice(0, 10); // Limit to 10 key points
            
            if (changeLines.length > 0) {
                commitDetails = '\n\nKey changes:\n' + changeLines.join('\n');
            }
        }

        // Build commit message with all comment references
        const commentReferences = unprocessedComments.map(c => 
            `Comment by: @${c.author} (ID: ${c.id})`
        ).join('\n');
        
        const commitMessage = `feat(ai): Apply follow-up changes from PR ${unprocessedComments.length > 1 ? 'comments' : 'comment'}

${changesSummary ? changesSummary.split('\n')[0] : `Implemented changes requested by ${authorsText}`}${commitDetails}

PR: #${pullRequestNumber}
${commentReferences}
Model: ${claudeResult.model || llm || DEFAULT_MODEL_NAME}`;

        const commitResult = await commitChanges(
            worktreeInfo.worktreePath,
            commitMessage,
            { name: 'Claude Code', email: 'claude-code@anthropic.com' },
            pullRequestNumber,
            'Follow-up changes'
        );

        if (commitResult) {
            await pushBranch(worktreeInfo.worktreePath, worktreeInfo.branchName, {
                repoUrl,
                authToken: githubToken.token
            });

            // Step 6: Add confirmation comment to the PR
            let prCommentBody = `✅ **Applied the requested follow-up changes** in commit ${commitResult.commitHash.substring(0, 7)}\n\n`;
            
            // Add reference to all processed comments
            if (unprocessedComments.length > 1) {
                prCommentBody += `Processed ${unprocessedComments.length} comments:\n`;
                unprocessedComments.forEach((comment, index) => {
                    prCommentBody += `- Comment ${index + 1} by @${comment.author} (ID: ${comment.id})\n`;
                });
                prCommentBody += '\n';
            }
            
            // Add the actual changes summary
            if (changesSummary) {
                prCommentBody += `## Summary of Changes\n\n`;
                
                // Extract the most relevant parts of the summary
                const summaryLines = changesSummary.split('\n');
                let includedSummary = false;
                
                // Look for sections that describe what was done
                for (let i = 0; i < summaryLines.length; i++) {
                    const line = summaryLines[i];
                    
                    // Include headers and bullet points
                    if (line.match(/^#+\s/) || line.trim().startsWith('-') || 
                        line.trim().startsWith('*') || line.trim().startsWith('•') ||
                        line.match(/^\d+\./)) {
                        prCommentBody += line + '\n';
                        includedSummary = true;
                    } else if (includedSummary && line.trim() === '') {
                        prCommentBody += '\n';
                    } else if (includedSummary && !line.match(/^#+\s/) && i < 50) {
                        // Include descriptive text after headers/bullets (limit lines)
                        prCommentBody += line + '\n';
                    }
                }
                
                prCommentBody += '\n';
            }
            
            prCommentBody += `---\n`;
            prCommentBody += `🤖 **Implemented by Claude Code**\n`;
            prCommentBody += `- Requested by: ${authorsText}\n`;
            prCommentBody += `- Model: ${claudeResult.model || llm || DEFAULT_MODEL_NAME}\n`;
            if (claudeResult.finalResult?.num_turns) {
                prCommentBody += `- Turns: ${claudeResult.finalResult.num_turns}\n`;
            }
            if (claudeResult.executionTime) {
                prCommentBody += `- Execution time: ${Math.round(claudeResult.executionTime / 1000)}s\n`;
            }
            const cost = claudeResult.finalResult?.total_cost_usd || claudeResult.finalResult?.cost_usd;
            if (cost) {
                prCommentBody += `- Cost: $${cost.toFixed(2)}\n`;
            }

            await octokit.request('POST /repos/{owner}/{repo}/issues/{issue_number}/comments', {
                owner: repoOwner,
                repo: repoName,
                issue_number: pullRequestNumber,
                body: prCommentBody,
            });

            // Delete the "starting work" comment
            if (startingWorkComment?.data?.id) {
                await octokit.request('DELETE /repos/{owner}/{repo}/issues/comments/{comment_id}', {
                    owner: repoOwner,
                    repo: repoName,
                    comment_id: startingWorkComment.data.id,
                });
                correlatedLogger.info({
                    commentId: startingWorkComment.data.id
                }, 'Deleted starting work comment');
            }

            correlatedLogger.info({
                pullRequestNumber,
                commitHash: commitResult.commitHash
            }, 'Successfully applied follow-up changes');
        } else {
            // No changes were necessary
            let noChangesBody = `ℹ️ **Analyzed the follow-up request** by ${authorsText}\n\n`;
            
            if (changesSummary) {
                noChangesBody += `## Analysis Summary\n\n${changesSummary}\n\n`;
            }
            
            noChangesBody += `No code changes were necessary based on the current state of the branch.\n\n`;
            noChangesBody += `---\n`;
            noChangesBody += `🤖 **Analysis by Claude Code**\n`;
            noChangesBody += `- Model: ${claudeResult.model || llm || DEFAULT_MODEL_NAME}\n`;
            if (claudeResult.executionTime) {
                noChangesBody += `- Analysis time: ${Math.round(claudeResult.executionTime / 1000)}s\n`;
            }
            const analysisCost = claudeResult.finalResult?.total_cost_usd || claudeResult.finalResult?.cost_usd;
            if (analysisCost) {
                noChangesBody += `- Cost: $${analysisCost.toFixed(2)}\n`;
            }
            
            await octokit.request('POST /repos/{owner}/{repo}/issues/{issue_number}/comments', {
                owner: repoOwner,
                repo: repoName,
                issue_number: pullRequestNumber,
                body: noChangesBody,
            });

            // Delete the "starting work" comment
            if (startingWorkComment?.data?.id) {
                await octokit.request('DELETE /repos/{owner}/{repo}/issues/comments/{comment_id}', {
                    owner: repoOwner,
                    repo: repoName,
                    comment_id: startingWorkComment.data.id,
                });
                correlatedLogger.info({
                    commentId: startingWorkComment.data.id
                }, 'Deleted starting work comment after no-changes analysis');
            }
        }

        return { 
            status: 'complete', 
            commit: commitResult?.commitHash,
            pullRequestNumber 
        };

    } catch (error) {
        handleError(error, 'Failed to process PR comment job', { correlationId });
        
        // Record LLM metrics even if the job failed, as long as Claude was executed
        if (claudeResult) {
            try {
                await recordLLMMetrics(claudeResult, { 
                    number: pullRequestNumber, 
                    repoOwner, 
                    repoName 
                }, 'pr_comment', correlationId);
                correlatedLogger.info({
                    correlationId,
                    pullRequestNumber
                }, 'LLM metrics recorded for failed PR comment job');
            } catch (metricsError) {
                correlatedLogger.error({
                    error: metricsError.message,
                    correlationId
                }, 'Failed to record LLM metrics for failed PR comment job');
            }
        }
        
        // Add error comment to the PR
        if (octokit) {
            try {
                await octokit.request('POST /repos/{owner}/{repo}/issues/{issue_number}/comments', {
                    owner: repoOwner,
                    repo: repoName,
                    issue_number: pullRequestNumber,
                    body: `❌ **Failed to apply follow-up changes** requested by ${authorsText}

An error occurred while processing your request:

\`\`\`
${error.message}
\`\`\`

---
Comment ID${unprocessedComments.length > 1 ? 's' : ''}: ${commentIds}
Please check the logs for more details.`,
                });

                // Delete the "starting work" comment even on error
                if (startingWorkComment?.data?.id) {
                    try {
                        await octokit.request('DELETE /repos/{owner}/{repo}/issues/comments/{comment_id}', {
                            owner: repoOwner,
                            repo: repoName,
                            comment_id: startingWorkComment.data.id,
                        });
                        correlatedLogger.info({
                            commentId: startingWorkComment.data.id
                        }, 'Deleted starting work comment after error');
                    } catch (deleteError) {
                        correlatedLogger.error({ error: deleteError.message }, 'Failed to delete starting work comment');
                    }
                }
            } catch (commentError) {
                correlatedLogger.error({ error: commentError.message }, 'Failed to post error comment');
            }
        }
        
        throw error;
    } finally {
        // Cleanup worktree
        if (localRepoPath && worktreeInfo) {
            try {
                await cleanupWorktree(localRepoPath, worktreeInfo.worktreePath, worktreeInfo.branchName, {
                    deleteBranch: false, // Never delete the branch for PR follow-ups
                    success: true
                });
            } catch (cleanupError) {
                correlatedLogger.warn({ error: cleanupError.message }, 'Failed to cleanup worktree');
            }
        }
    }
}

async function processGitHubIssueJob(job) {
    const { id: jobId, name: jobName, data: issueRef } = job;
    const correlationId = issueRef.correlationId || generateCorrelationId();
    const correlatedLogger = logger.withCorrelation(correlationId);
    const stateManager = getStateManager();
    
    // Add delay to prevent concurrent worker conflicts
    const modelName = issueRef.modelName || 'default';
    await addModelSpecificDelay(modelName);
    
    correlatedLogger.debug({ 
        jobId, 
        modelName,
        delayApplied: true
    }, 'Applied model-specific delay to prevent conflicts');
    
    // Create task state - include model name to allow parallel processing with different models
    const taskId = `${issueRef.repoOwner}-${issueRef.repoName}-${issueRef.number}-${modelName}`;
    
    try {
        await stateManager.createTaskState(taskId, issueRef, correlationId);
    } catch (stateError) {
        correlatedLogger.warn({
            taskId,
            error: stateError.message
        }, 'Failed to create task state, continuing anyway');
    }
    
    correlatedLogger.info({ 
        jobId, 
        jobName, 
        taskId,
        issueNumber: issueRef.number, 
        repo: `${issueRef.repoOwner}/${issueRef.repoName}` 
    }, 'Processing job started');

    let octokit;
    try {
        octokit = await withRetry(
            () => getAuthenticatedOctokit(),
            { ...retryConfigs.githubApi, correlationId },
            'get_authenticated_octokit'
        );
    } catch (authError) {
        const errorDetails = handleError(authError, 'Worker: Failed to get authenticated Octokit instance', { 
            correlationId, 
            issueRef 
        });
        
        try {
            await stateManager.markTaskFailed(taskId, authError, { 
                errorCategory: errorDetails.category 
            });
        } catch (stateError) {
            correlatedLogger.warn({ error: stateError.message }, 'Failed to update task state to failed');
        }
        
        throw authError;
    }

    // Initialize variables that need to be accessible in catch block
    let localRepoPath;
    let worktreeInfo;
    let claudeResult = null;
    let postProcessingResult = null;
    let commitResult = null;

    try {
        // Update state to processing
        await stateManager.updateTaskState(taskId, TaskStates.PROCESSING, {
            reason: 'Starting issue processing'
        });
        
        // Get current issue state with retry
        const currentIssueData = await withRetry(
            () => octokit.request('GET /repos/{owner}/{repo}/issues/{issue_number}', {
                owner: issueRef.repoOwner,
                repo: issueRef.repoName,
                issue_number: issueRef.number,
            }),
            { ...retryConfigs.githubApi, correlationId },
            `get_issue_${issueRef.number}`
        );

        const currentLabels = currentIssueData.data.labels.map(label => label.name);
        const hasProcessingTag = currentLabels.includes(AI_PROCESSING_TAG);
        const hasPrimaryTag = currentLabels.includes(AI_PRIMARY_TAG);
        const hasDoneTag = currentLabels.includes(AI_DONE_TAG);

        // Validate issue state
        if (!hasPrimaryTag) {
            logger.warn({ 
                jobId, 
                issueNumber: issueRef.number 
            }, `Issue no longer has primary tag '${AI_PRIMARY_TAG}'. Skipping.`);
            return { 
                status: 'skipped', 
                reason: 'Primary tag missing',
                issueNumber: issueRef.number 
            };
        }

        if (hasDoneTag) {
            logger.warn({ 
                jobId, 
                issueNumber: issueRef.number 
            }, `Issue already has '${AI_DONE_TAG}' tag. Skipping.`);
            return { 
                status: 'skipped', 
                reason: 'Already done',
                issueNumber: issueRef.number 
            };
        }

        // Add processing tag if not already present
        if (!hasProcessingTag) {
            logger.info({ 
                jobId, 
                issueNumber: issueRef.number 
            }, `Adding '${AI_PROCESSING_TAG}' tag to issue`);
            
            await safeAddLabel(octokit, issueRef.repoOwner, issueRef.repoName, issueRef.number, AI_PROCESSING_TAG, correlatedLogger);
            
            logger.info({ 
                jobId, 
                issueNumber: issueRef.number 
            }, `Successfully added '${AI_PROCESSING_TAG}' tag`);
        } else {
            logger.info({ 
                jobId, 
                issueNumber: issueRef.number 
            }, `Issue already has '${AI_PROCESSING_TAG}' tag, continuing with processing`);
        }

        // Initial comment will be added after worktree creation to include branch info

        logger.info({ 
            jobId, 
            issueNumber: issueRef.number 
        }, 'Starting Git environment setup...');

        // Update progress: Git setup phase
        await job.updateProgress(25);
        
        // Validate repository and get configuration early for use in comments
        logger.info({ 
            jobId, 
            owner: issueRef.repoOwner, 
            repo: issueRef.repoName 
        }, 'Validating repository access...');
        
        const repoValidation = await validateRepositoryInfo(issueRef, octokit, correlationId);
        
        // Get GitHub token for cloning
        const githubToken = await octokit.auth();
        const repoUrl = getRepoUrl(issueRef);
        
        try {
            // Ensure we're in a valid git repository before proceeding
            await ensureGitRepository(correlatedLogger);
            
            // Step 1: Ensure repository is cloned/updated
            logger.info({ 
                jobId, 
                repo: `${issueRef.repoOwner}/${issueRef.repoName}`,
                repoUrl 
            }, 'Cloning/updating repository...');
            
            localRepoPath = await ensureRepoCloned(
                repoUrl, 
                issueRef.repoOwner, 
                issueRef.repoName, 
                githubToken.token
            );
            
            await job.updateProgress(50);
            
            // Step 2: Create worktree for this issue
            logger.info({ 
                jobId, 
                issueNumber: issueRef.number,
                issueTitle: currentIssueData.data.title,
                localRepoPath,
                modelName
            }, 'Creating Git worktree for issue...');
            
            worktreeInfo = await createWorktreeForIssue(
                localRepoPath,
                issueRef.number,
                currentIssueData.data.title,
                issueRef.repoOwner,
                issueRef.repoName,
                null, // Use auto-detected default branch
                octokit, // Pass GitHub API client for better branch detection
                modelName // Pass model name for unique branch/worktree naming
            );
            
            await job.updateProgress(75);
            
            logger.info({ 
                jobId, 
                issueNumber: issueRef.number,
                worktreePath: worktreeInfo.worktreePath,
                branchName: worktreeInfo.branchName
            }, 'Git environment setup complete');
            
            // Add a comment to the issue indicating processing has started with model and branch info
            await octokit.request('POST /repos/{owner}/{repo}/issues/{issue_number}/comments', {
                owner: issueRef.repoOwner,
                repo: issueRef.repoName,
                issue_number: issueRef.number,
                body: `🤖 AI processing has started for this issue using **${modelName}** model.\n\nI'll analyze the problem and work on a solution. This may take a few minutes.\n\n**Processing Details:**\n- Model: \`${modelName}\`\n- Branch: \`${worktreeInfo.branchName}\`\n- Base Branch: \`${repoValidation.repoData.defaultBranch}\`\n- Worktree: \`${worktreeInfo.worktreePath.split('/').pop()}\``,
            });
            
            // Step 3: Push empty branch to GitHub (deterministic setup)
            logger.info({ 
                jobId, 
                issueNumber: issueRef.number,
                branchName: worktreeInfo.branchName
            }, 'Pushing initial branch to GitHub...');
            
            await pushBranch(worktreeInfo.worktreePath, worktreeInfo.branchName, {
                repoUrl,
                authToken: githubToken.token
            });
            
            logger.info({ 
                jobId, 
                issueNumber: issueRef.number,
                branchName: worktreeInfo.branchName
            }, 'Initial branch pushed successfully');
            
            // Step 4: Execute Claude Code to analyze and fix the issue (AI phase)
            logger.info({ 
                jobId, 
                issueNumber: issueRef.number,
                worktreePath: worktreeInfo.worktreePath
            }, 'Starting Claude Code execution...');
            
            await job.updateProgress(80);
            
            correlatedLogger.info({
                jobId,
                issueNumber: issueRef.number,
                worktreePath: worktreeInfo.worktreePath
            }, 'EXECUTION DEBUG: About to execute Claude Code');

            // Fetch issue comments before executing Claude
            let issueComments = [];
            try {
                issueComments = await octokit.paginate('GET /repos/{owner}/{repo}/issues/{issue_number}/comments', {
                    owner: issueRef.repoOwner,
                    repo: issueRef.repoName,
                    issue_number: issueRef.number,
                    per_page: 100
                });
                correlatedLogger.info({
                    issueNumber: issueRef.number,
                    commentsCount: issueComments.length
                }, 'Fetched issue comments for Claude');
            } catch (commentError) {
                correlatedLogger.warn({
                    issueNumber: issueRef.number,
                    error: commentError.message
                }, 'Failed to fetch issue comments, continuing without them');
            }

            claudeResult = await executeClaudeCode({
                worktreePath: worktreeInfo.worktreePath,
                issueRef: issueRef,
                githubToken: githubToken.token,
                branchName: worktreeInfo.branchName,
                modelName: modelName,
                issueDetails: {
                    title: currentIssueData.data.title,
                    body: currentIssueData.data.body,
                    comments: issueComments,
                    labels: currentIssueData.data.labels,
                    created_at: currentIssueData.data.created_at,
                    updated_at: currentIssueData.data.updated_at,
                    user: currentIssueData.data.user
                }
            });
            
            // Record LLM metrics for issue processing
            await recordLLMMetrics(claudeResult, issueRef, 'issue', correlationId);
            
            correlatedLogger.info({
                jobId,
                issueNumber: issueRef.number,
                claudeSuccess: claudeResult.success,
                claudeResultStructure: {
                    success: claudeResult.success,
                    executionTime: claudeResult.executionTime,
                    modifiedFilesCount: claudeResult.modifiedFiles?.length || 0,
                    hasOutput: !!claudeResult.output,
                    exitCode: claudeResult.exitCode,
                    hasLogs: !!claudeResult.logs
                }
            }, 'EXECUTION DEBUG: Claude Code execution completed');

            logger.info({ 
                jobId, 
                issueNumber: issueRef.number,
                claudeSuccess: claudeResult.success,
                executionTime: claudeResult.executionTime,
                modifiedFiles: claudeResult.modifiedFiles?.length || 0,
                claudeOutputSample: claudeResult.output?.rawOutput?.substring(0, 500),
                claudeFullOutput: claudeResult.output,
                claudeExitCode: claudeResult.exitCode,
                claudeLogs: claudeResult.logs
            }, 'Claude Code execution completed - detailed output');
            
            // Check what files exist in the worktree after Claude execution
            try {
                const fs = await import('fs');
                const path = await import('path');
                
                const listFiles = (dir) => {
                    const files = [];
                    const items = fs.readdirSync(dir);
                    for (const item of items) {
                        const fullPath = path.join(dir, item);
                        const stat = fs.statSync(fullPath);
                        if (stat.isDirectory() && !item.startsWith('.')) {
                            files.push(...listFiles(fullPath));
                        } else if (stat.isFile()) {
                            files.push(fullPath);
                        }
                    }
                    return files;
                };
                
                const filesInWorktree = listFiles(worktreeInfo.worktreePath);
                
                logger.info({
                    jobId,
                    issueNumber: issueRef.number,
                    worktreePath: worktreeInfo.worktreePath,
                    filesInWorktree,
                    fileCount: filesInWorktree.length
                }, 'Files in worktree after Claude execution');
                
            } catch (listError) {
                logger.warn({
                    jobId,
                    issueNumber: issueRef.number,
                    error: listError.message
                }, 'Failed to list files in worktree');
            }
            
            // Step 5: Post-processing (deterministic commit, push, and PR creation)
            logger.info({ 
                jobId, 
                issueNumber: issueRef.number,
                worktreePath: worktreeInfo.worktreePath,
                claudeSuccess: claudeResult?.success
            }, 'Starting deterministic post-processing...');

            try {
                // Always attempt to commit any changes Claude may have made
                let commitMessage = `fix(ai): Resolve issue #${issueRef.number} - ${currentIssueData.data.title.substring(0, 50)}

Implemented by Claude Code using ${modelName} model.

${claudeResult?.success ? 'Implementation completed successfully.' : 'Implementation attempted - see PR comments for details.'}`;
                
                if (claudeResult?.suggestedCommitMessage) {
                    commitMessage = claudeResult.suggestedCommitMessage;
                }

                // Deterministic commit - always attempt regardless of Claude success
                commitResult = await commitChanges(
                    worktreeInfo.worktreePath,
                    commitMessage,
                    {
                        name: 'Claude Code',
                        email: 'claude-code@anthropic.com'
                    },
                    issueRef.number,
                    currentIssueData.data.title
                );

                // Deterministic push and PR creation regardless of commit result
                logger.info({
                    jobId,
                    issueNumber: issueRef.number,
                    branchName: worktreeInfo.branchName,
                    hasCommits: !!commitResult
                }, 'Pushing changes and creating PR...');

                // Push any changes to remote
                await pushBranch(worktreeInfo.worktreePath, worktreeInfo.branchName, {
                    repoUrl,
                    authToken: githubToken.token
                });
                
                logger.info({
                    jobId,
                    issueNumber: issueRef.number,
                    branchName: worktreeInfo.branchName
                }, 'Branch pushed to remote successfully');

                // Create PR with completion comment (deterministic)
                let prTitle = `AI Analysis for Issue #${issueRef.number}: ${currentIssueData.data.title}`;
                if (commitResult) {
                    prTitle = `AI Fix for Issue #${issueRef.number}: ${currentIssueData.data.title}`;
                }

                // Generate PR body using the completion comment as content
                const completionComment = await generateCompletionComment(claudeResult, issueRef);
                const prBody = `## AI Implementation Summary

${commitResult ? `Closes #${issueRef.number}` : `Addresses #${issueRef.number}`}

**Model Used:** ${modelName}
**Status:** ${claudeResult?.success ? '✅ Implementation Completed' : '⚠️ Analysis Completed'}
**Branch:** \`${worktreeInfo.branchName}\`
**Commits:** ${commitResult ? `✅ Changes committed (${commitResult.commitHash.substring(0, 7)})` : '❌ No changes made'}

---

${completionComment}

---

*This PR was created automatically by Claude Code after processing issue #${issueRef.number}.*`;

                // Create PR using GitHub API directly (more reliable than completePostProcessing)
                try {
                    const prResponse = await octokit.request('POST /repos/{owner}/{repo}/pulls', {
                        owner: issueRef.repoOwner,
                        repo: issueRef.repoName,
                        title: prTitle,
                        head: worktreeInfo.branchName,
                        base: repoValidation.repoData.defaultBranch,
                        body: prBody,
                        draft: false
                    });

                    logger.info({
                        jobId,
                        issueNumber: issueRef.number,
                        prNumber: prResponse.data.number,
                        prUrl: prResponse.data.html_url
                    }, 'PR created successfully');

                    postProcessingResult = {
                        success: true,
                        pr: {
                            number: prResponse.data.number,
                            url: prResponse.data.html_url,
                            title: prResponse.data.title
                        },
                        updatedLabels: []
                    };

                    logger.info({
                        jobId,
                        issueNumber: issueRef.number,
                        prNumber: prResponse.data.number,
                        linkedViaKeyword: commitResult ? 'Closes' : 'Addresses'
                    }, 'PR linked to issue via GitHub keyword in description');

                } catch (prError) {
                    logger.warn({
                        jobId,
                        issueNumber: issueRef.number,
                        branchName: worktreeInfo.branchName,
                        error: prError.message
                    }, 'Direct PR creation failed, checking if PR already exists...');

                    // Check if PR already exists
                    try {
                        const existingPRs = await octokit.request('GET /repos/{owner}/{repo}/pulls', {
                            owner: issueRef.repoOwner,
                            repo: issueRef.repoName,
                            head: `${issueRef.repoOwner}:${worktreeInfo.branchName}`,
                            state: 'open'
                        });

                        if (existingPRs.data.length > 0) {
                            const existingPR = existingPRs.data[0];
                            logger.info({
                                jobId,
                                issueNumber: issueRef.number,
                                prNumber: existingPR.number,
                                prUrl: existingPR.html_url
                            }, 'Found existing PR for branch');

                            postProcessingResult = {
                                success: true,
                                pr: {
                                    number: existingPR.number,
                                    url: existingPR.html_url,
                                    title: existingPR.title
                                },
                                updatedLabels: []
                            };

                            logger.info({
                                jobId,
                                issueNumber: issueRef.number,
                                prNumber: existingPR.number
                            }, 'Found existing PR (linking depends on PR description keywords)');
                        } else {
                            throw prError; // Re-throw if no existing PR found
                        }
                    } catch (checkError) {
                        throw prError; // Re-throw original error
                    }
                }

                // Update labels after successful processing
                await safeUpdateLabels(
                    octokit, 
                    issueRef.repoOwner, 
                    issueRef.repoName, 
                    issueRef.number,
                    [AI_PROCESSING_TAG], // Remove processing tag
                    [AI_DONE_TAG], // Add done tag
                    correlatedLogger
                );

                logger.info({
                    jobId,
                    issueNumber: issueRef.number,
                    prNumber: postProcessingResult.pr?.number,
                    prUrl: postProcessingResult.pr?.url
                }, 'Deterministic post-processing completed successfully');

            } catch (postProcessingError) {
                logger.error({
                    jobId,
                    issueNumber: issueRef.number,
                    error: postProcessingError.message,
                    stack: postProcessingError.stack
                }, 'Deterministic post-processing failed');

                // Fallback: at least update labels and add completion comment
                try {
                    await safeUpdateLabels(
                        octokit, 
                        issueRef.repoOwner, 
                        issueRef.repoName, 
                        issueRef.number,
                        [AI_PROCESSING_TAG], // Remove processing tag
                        [AI_DONE_TAG], // Add done tag
                        correlatedLogger
                    );

                    const completionComment = await generateCompletionComment(claudeResult, issueRef);
                    await octokit.request('POST /repos/{owner}/{repo}/issues/{issue_number}/comments', {
                        owner: issueRef.repoOwner,
                        repo: issueRef.repoName,
                        issue_number: issueRef.number,
                        body: `⚠️ **Post-processing encountered an error, but Claude analysis was completed.**\n\n${completionComment}`,
                    });

                    postProcessingResult = {
                        success: false,
                        pr: null,
                        updatedLabels: [AI_DONE_TAG],
                        error: postProcessingError.message
                    };
                } catch (fallbackError) {
                    logger.error({
                        jobId,
                        issueNumber: issueRef.number,
                        error: fallbackError.message
                    }, 'Fallback post-processing also failed');
                    
                    postProcessingResult = {
                        success: false,
                        pr: null,
                        updatedLabels: [],
                        error: postProcessingError.message
                    };
                }
            }
            
            await job.updateProgress(95);
            
        } finally {
            // CRITICAL: Always validate PR creation after Claude execution, regardless of post-processing results
            // This catches cases where Claude creates PR independently but our system doesn't detect it
            
            correlatedLogger.info({
                jobId,
                issueNumber: issueRef.number,
                workerFinally: 'ENTERED_FINALLY_BLOCK'
            }, 'WORKER DEBUG: Entered finally block - this should ALWAYS appear');

            // Log all variables for debugging with complete details
            correlatedLogger.info({
                jobId,
                issueNumber: issueRef.number,
                claudeResultExists: !!claudeResult,
                claudeSuccess: claudeResult?.success,
                claudeResultType: typeof claudeResult,
                claudeResultKeys: claudeResult ? Object.keys(claudeResult) : null,
                worktreeInfoExists: !!worktreeInfo,
                worktreeInfoType: typeof worktreeInfo,
                branchName: worktreeInfo?.branchName,
                worktreePath: worktreeInfo?.worktreePath,
                worktreeInfoKeys: worktreeInfo ? Object.keys(worktreeInfo) : null,
                postProcessingSuccess: !!postProcessingResult?.pr,
                postProcessingResultExists: !!postProcessingResult,
                postProcessingResultType: typeof postProcessingResult,
                postProcessingResultKeys: postProcessingResult ? Object.keys(postProcessingResult) : null
            }, 'VALIDATION DEBUG: Complete variable state check for final PR validation');

            if (claudeResult?.success && worktreeInfo?.branchName) {
                correlatedLogger.info({
                    jobId,
                    issueNumber: issueRef.number,
                    branchName: worktreeInfo.branchName,
                    postProcessingSuccess: !!postProcessingResult?.pr
                }, 'CRITICAL: Performing final PR validation after Claude execution');

                try {
                    const finalPRValidation = await validatePRCreation({
                        owner: issueRef.repoOwner,
                        repoName: issueRef.repoName,
                        branchName: worktreeInfo.branchName,
                        expectedPrNumber: postProcessingResult?.pr?.number,
                        correlationId
                    });

                    correlatedLogger.info({
                        jobId,
                        issueNumber: issueRef.number,
                        validationResult: finalPRValidation
                    }, 'VALIDATION COMPLETED: Final PR validation result');

                    if (finalPRValidation.isValid && !postProcessingResult?.pr) {
                        // PR exists but post-processing didn't detect it - update our results
                        correlatedLogger.info({
                            jobId,
                            issueNumber: issueRef.number,
                            prNumber: finalPRValidation.pr.number,
                            prUrl: finalPRValidation.pr.url
                        }, 'Found PR that post-processing missed - updating results and labels');

                        // Update post-processing result
                        postProcessingResult = { 
                            pr: finalPRValidation.pr, 
                            updatedLabels: postProcessingResult?.updatedLabels || [] 
                        };

                        // Update issue labels since post-processing missed the PR
                        await safeUpdateLabels(
                            octokit, 
                            issueRef.repoOwner, 
                            issueRef.repoName, 
                            issueRef.number,
                            [AI_PROCESSING_TAG], 
                            [AI_DONE_TAG], 
                            correlatedLogger
                        );

                    } else if (!finalPRValidation.isValid && claudeResult?.success) {
                        // Claude succeeded but no PR exists - trigger retry
                        correlatedLogger.warn({
                            jobId,
                            issueNumber: issueRef.number,
                            branchName: worktreeInfo.branchName,
                            validationError: finalPRValidation.error
                        }, 'Claude succeeded but no PR found - triggering emergency retry');

                        // Validate repository information
                        const repoValidation = await validateRepositoryInfo(issueRef, octokit, correlationId);
                    
                        if (repoValidation.isValid) {
                            // Generate enhanced prompt focused purely on PR creation
                            const emergencyPrompt = `The code changes for GitHub issue #${issueRef.number} have already been implemented and committed to branch ${worktreeInfo.branchName}.

**URGENT TASK: CREATE PULL REQUEST**

**REPOSITORY INFORMATION (USE EXACTLY):**
- Repository: ${issueRef.repoOwner}/${issueRef.repoName}
- Branch: ${worktreeInfo.branchName}
- Base Branch: ${repoValidation.repoData.defaultBranch}
- Issue: #${issueRef.number}

**CRITICAL INSTRUCTIONS:**
1. You are in directory: ${worktreeInfo.worktreePath}
2. The code changes are already committed
3. Your ONLY task is to create a pull request
4. Use: \`gh pr create --title "Fix issue #${issueRef.number}" --body "Resolves #${issueRef.number}"\`
5. DO NOT make any code changes
6. DO NOT commit anything
7. ONLY create the pull request

**VERIFICATION:**
After creating the PR, verify it exists with: \`gh pr list\`

This is an emergency retry - the main implementation is complete, you just need to create the PR.`;

                            // Emergency retry focused only on PR creation
                            const emergencyRetry = await executeClaudeCode({
                                worktreePath: worktreeInfo.worktreePath,
                                issueRef: issueRef,
                                githubToken: githubToken.token,
                                customPrompt: emergencyPrompt,
                                isRetry: true,
                                retryReason: 'Emergency PR creation - main implementation complete',
                                branchName: worktreeInfo.branchName,
                                modelName: modelName
                            });

                            correlatedLogger.info({
                                jobId,
                                issueNumber: issueRef.number,
                                emergencyRetrySuccess: emergencyRetry.success
                            }, 'Emergency PR creation retry completed');

                            // Final validation after emergency retry
                            if (emergencyRetry.success) {
                                const emergencyValidation = await validatePRCreation({
                                    owner: issueRef.repoOwner,
                                    repoName: issueRef.repoName,
                                    branchName: worktreeInfo.branchName,
                                expectedPrNumber: null,
                                correlationId
                            });

                                if (emergencyValidation.isValid) {
                                    correlatedLogger.info({
                                        jobId,
                                        issueNumber: issueRef.number,
                                        prNumber: emergencyValidation.pr.number,
                                        prUrl: emergencyValidation.pr.url
                                    }, 'Emergency PR creation successful');

                                    // Update final results
                                    postProcessingResult = { 
                                        pr: emergencyValidation.pr, 
                                        updatedLabels: [] 
                                    };
                                }
                            }
                        }
                    }
                } catch (validationError) {
                    correlatedLogger.error({
                        jobId,
                        issueNumber: issueRef.number,
                        error: validationError.message,
                        stack: validationError.stack
                    }, 'CRITICAL ERROR: Final PR validation failed with exception');
                }
            } else {
                correlatedLogger.warn({
                    jobId,
                    issueNumber: issueRef.number,
                    claudeResultExists: !!claudeResult,
                    claudeSuccess: claudeResult?.success,
                    worktreeInfoExists: !!worktreeInfo,
                    branchName: worktreeInfo?.branchName
                }, 'VALIDATION SKIPPED: Conditions not met for final PR validation');
            }
            // Cleanup: Remove worktree after processing with retention strategy
            if (worktreeInfo) {
                try {
                    logger.info({ 
                        jobId, 
                        issueNumber: issueRef.number,
                        worktreePath: worktreeInfo.worktreePath
                    }, 'Cleaning up Git worktree...');
                    
                    const wasSuccessful = claudeResult?.success && postProcessingResult?.pr;
                    
                    await cleanupWorktree(
                        localRepoPath, 
                        worktreeInfo.worktreePath, 
                        worktreeInfo.branchName,
                        {
                            deleteBranch: !wasSuccessful, // Keep branch if successful (it's in the PR)
                            success: wasSuccessful,
                            retentionStrategy: process.env.WORKTREE_RETENTION_STRATEGY || 'always_delete'
                        }
                    );
                } catch (cleanupError) {
                    logger.warn({ 
                        jobId, 
                        issueNumber: issueRef.number,
                        error: cleanupError.message
                    }, 'Failed to cleanup worktree');
                }
            }
        }

        // Update progress tracking
        await job.updateProgress(100);

        const finalStatus = claudeResult?.success ? 
            (postProcessingResult?.pr ? 'complete_with_pr' : 'claude_success_no_changes') : 
            'claude_processing_failed';

        // Enhanced metrics logging for QA framework
        const jobStartTime = Date.now(); // TODO: Extract actual start time from job metadata
        const timeToPR = postProcessingResult?.pr ? (Date.now() - jobStartTime) : null;
        
        // Log comprehensive metrics for system improvement tracking
        correlatedLogger.info({
            // Core identification
            issueNumber: issueRef.number,
            repository: `${issueRef.repoOwner}/${issueRef.repoName}`,
            correlationId,
            taskId,
            
            // Success metrics
            status: finalStatus,
            resolution: claudeResult?.success ? 
                (postProcessingResult?.pr ? 'resolved' : 'no_changes_needed') : 'failed',
            
            // Time-to-PR metrics
            timeToPRMs: timeToPR,
            timeToPRMinutes: timeToPR ? Math.round(timeToPR / 60000) : null,
            
            // Claude performance metrics
            claudeSuccess: claudeResult?.success || false,
            claudeExecutionTimeMs: claudeResult?.executionTime || 0,
            claudeExecutionTimeMinutes: claudeResult?.executionTime ? 
                Math.round(claudeResult.executionTime / 60000) : 0,
            claudeNumTurns: claudeResult?.finalResult?.num_turns || null,
            claudeCostUsd: claudeResult?.finalResult?.cost_usd || null,
            claudeModel: claudeResult?.model || null,
            
            // Processing results
            prCreated: !!postProcessingResult?.pr,
            prNumber: postProcessingResult?.pr?.number || null,
            prUrl: postProcessingResult?.pr?.url || null,
            modifiedFilesCount: claudeResult?.modifiedFiles?.length || 0,
            
            // Failure categorization (if failed)
            failureCategory: !claudeResult?.success ? 
                (claudeResult?.error?.includes('timeout') ? 'timeout' :
                 claudeResult?.error?.includes('API') ? 'api_error' :
                 claudeResult?.error?.includes('git') ? 'git_error' : 'claude_error') : null,
                 
            // System health indicators
            worktreeCreated: !!worktreeInfo,
            branchName: worktreeInfo?.branchName,
            
            // Metadata for analysis
            timestamp: new Date().toISOString(),
            systemVersion: process.env.npm_package_version || 'unknown'
        }, 'Issue processing completed - comprehensive metrics logged');
        return { 
            status: finalStatus,
            issueNumber: issueRef.number,
            repository: `${issueRef.repoOwner}/${issueRef.repoName}`,
            gitSetup: {
                localRepoPath: localRepoPath,
                worktreeCreated: !!worktreeInfo,
                branchName: worktreeInfo?.branchName
            },
            claudeResult: {
                success: claudeResult?.success || false,
                executionTime: claudeResult?.executionTime || 0,
                modifiedFiles: claudeResult?.modifiedFiles || [],
                conversationLog: claudeResult?.conversationLog || [],
                error: claudeResult?.error || null,
                sessionId: claudeResult?.sessionId || null,
                conversationId: claudeResult?.conversationId || null,
                model: claudeResult?.model || null
            },
            postProcessing: {
                success: !!postProcessingResult,
                pr: postProcessingResult?.pr || null,
                updatedLabels: postProcessingResult?.updatedLabels || []
            }
        };

    } catch (error) {
        // Enhanced error metrics logging for QA framework
        const errorCategory = error.message?.includes('authentication') ? 'auth_error' :
                             error.message?.includes('network') ? 'network_error' :
                             error.message?.includes('git') ? 'git_error' :
                             error.message?.includes('GitHub') ? 'github_api_error' :
                             error.message?.includes('timeout') ? 'timeout_error' :
                             'unknown_error';
        
        correlatedLogger.error({ 
            // Core identification
            jobId, 
            issueNumber: issueRef.number,
            repository: `${issueRef.repoOwner}/${issueRef.repoName}`,
            correlationId,
            taskId,
            
            // Error details
            errMessage: error.message, 
            stack: error.stack,
            
            // Failure metrics
            status: 'system_error',
            resolution: 'failed',
            failureCategory: errorCategory,
            
            // Processing state when error occurred
            claudeAttempted: !!claudeResult,
            claudeSuccess: claudeResult?.success || false,
            worktreeCreated: !!worktreeInfo,
            
            // Metadata for analysis
            timestamp: new Date().toISOString(),
            systemVersion: process.env.npm_package_version || 'unknown'
        }, 'Error processing GitHub issue job - enhanced error metrics logged');
        
        // Record LLM metrics even if the job failed, as long as Claude was executed
        if (claudeResult) {
            try {
                await recordLLMMetrics(claudeResult, issueRef, 'issue', correlationId);
                correlatedLogger.info({
                    correlationId,
                    issueNumber: issueRef.number
                }, 'LLM metrics recorded for failed job');
            } catch (metricsError) {
                correlatedLogger.error({
                    error: metricsError.message,
                    correlationId
                }, 'Failed to record LLM metrics for failed job');
            }
        }
        
        // Post error to GitHub issue
        if (octokit) {
            try {
                let errorMessage = `❌ **Failed to process this issue**\n\n`;
                errorMessage += `**Error Category:** ${errorCategory.replace('_', ' ')}\n`;
                errorMessage += `**Error Message:** ${error.message}\n\n`;
                
                // Add user-friendly explanations based on error category
                if (errorCategory === 'git_error') {
                    errorMessage += `This appears to be a Git-related issue. The system may have encountered a corrupted repository or git operation failure. `;
                    errorMessage += `The issue will be automatically retried, and any corrupted repositories will be cleaned up.\n\n`;
                } else if (errorCategory === 'auth_error') {
                    errorMessage += `This is an authentication issue. Please ensure the GitHub token has proper permissions.\n\n`;
                } else if (errorCategory === 'network_error') {
                    errorMessage += `This is a network connectivity issue. The system will automatically retry.\n\n`;
                }
                
                errorMessage += `**Processing Stage:** ${claudeResult ? 'Post-processing (after AI analysis)' : 'Pre-processing (before AI analysis)'}\n`;
                
                if (worktreeInfo) {
                    errorMessage += `**Branch:** ${worktreeInfo.branchName}\n`;
                }
                
                errorMessage += `\n<details><summary>Technical Details</summary>\n\n`;
                errorMessage += `\`\`\`\n${error.stack || error.message}\n\`\`\`\n`;
                errorMessage += `</details>\n\n`;
                errorMessage += `---\n*The system will automatically retry this task. If the issue persists, please contact support.*`;
                
                await octokit.request('POST /repos/{owner}/{repo}/issues/{issue_number}/comments', {
                    owner: issueRef.repoOwner,
                    repo: issueRef.repoName,
                    issue_number: issueRef.number,
                    body: errorMessage
                });
                
                // Remove processing label if it exists
                await safeRemoveLabel(
                    octokit,
                    issueRef.repoOwner,
                    issueRef.repoName,
                    issueRef.number,
                    AI_PROCESSING_TAG,
                    correlatedLogger
                );
                
            } catch (commentError) {
                correlatedLogger.error({ 
                    error: commentError.message,
                    issueNumber: issueRef.number
                }, 'Failed to post error comment to GitHub issue');
            }
        }
        
        // Update task state to failed for tracking
        try {
            await stateManager.markTaskFailed(taskId, error, { 
                errorCategory,
                processingStage: claudeResult ? 'post_processing' : 'pre_processing'
            });
        } catch (stateError) {
            correlatedLogger.warn({ error: stateError.message }, 'Failed to update task state to failed');
        }
        
        throw error;
    }
}

/**
 * Creates log files for detailed Claude execution data
 * @param {Object} claudeResult - Result from Claude Code execution
 * @param {Object} issueRef - Issue reference
 * @returns {Promise<Object>} File paths and metadata
 */
async function createLogFiles(claudeResult, issueRef) {
    const fs = await import('fs');
    const path = await import('path');
    const os = await import('os');
    
    const logDir = path.join(os.tmpdir(), 'claude-logs');
    await fs.promises.mkdir(logDir, { recursive: true });
    
    const timestamp = new Date().toISOString().replace(/[:.]/g, '-');
    const filePrefix = `issue-${issueRef.number}-${timestamp}`;
    
    const files = {};
    
    // Create conversation log file
    if (claudeResult?.conversationLog && claudeResult.conversationLog.length > 0) {
        const conversationPath = path.join(logDir, `${filePrefix}-conversation.json`);
        const conversationData = {
            sessionId: claudeResult.sessionId,
            conversationId: claudeResult.conversationId,
            model: claudeResult.model,
            timestamp: new Date().toISOString(),
            issueNumber: issueRef.number,
            repository: `${issueRef.repoOwner}/${issueRef.repoName}`,
            messages: claudeResult.conversationLog
        };
        await fs.promises.writeFile(conversationPath, JSON.stringify(conversationData, null, 2));
        files.conversation = conversationPath;
        logger.info({ conversationPath, messageCount: claudeResult.conversationLog.length }, 'Created conversation log file');
    }
    
    // Create raw output file
    if (claudeResult?.rawOutput) {
        const outputPath = path.join(logDir, `${filePrefix}-output.txt`);
        await fs.promises.writeFile(outputPath, claudeResult.rawOutput);
        files.output = outputPath;
        logger.info({ outputPath, size: claudeResult.rawOutput.length }, 'Created raw output log file');
    }
    
    // Store log file paths in Redis for later retrieval
    if (Object.keys(files).length > 0 && (claudeResult.sessionId || claudeResult.conversationId)) {
        try {
            const redis = new Redis({
                host: process.env.REDIS_HOST || 'redis',
                port: process.env.REDIS_PORT || 6379
            });
            
            const logData = {
                files: files,
                issueNumber: issueRef.number,
                repository: `${issueRef.repoOwner}/${issueRef.repoName}`,
                timestamp: timestamp,
                sessionId: claudeResult.sessionId,
                conversationId: claudeResult.conversationId
            };
            
            // Store by sessionId if available
            if (claudeResult.sessionId) {
                const sessionKey = `execution:logs:session:${claudeResult.sessionId}`;
                await redis.set(sessionKey, JSON.stringify(logData), 'EX', 86400 * 30); // 30 days
            }
            
            // Store by conversationId if available  
            if (claudeResult.conversationId) {
                const conversationKey = `execution:logs:conversation:${claudeResult.conversationId}`;
                await redis.set(conversationKey, JSON.stringify(logData), 'EX', 86400 * 30);
            }
            
            // Store by issue for listing
            const issueKey = `execution:logs:issue:${issueRef.repoOwner}:${issueRef.repoName}:${issueRef.number}:${timestamp}`;
            await redis.set(issueKey, JSON.stringify(logData), 'EX', 86400 * 30);
            
            logger.info({
                issueNumber: issueRef.number,
                sessionId: claudeResult.sessionId,
                conversationId: claudeResult.conversationId,
                logFiles: Object.keys(files)
            }, 'Stored log file paths in Redis');
            
            await redis.quit();
        } catch (redisError) {
            logger.warn({
                issueNumber: issueRef.number,
                error: redisError.message
            }, 'Failed to store log file paths in Redis');
        }
    }
    
    return files;
}


/**
 * Generates a detailed completion comment for GitHub issues
 * @param {Object} claudeResult - Result from Claude Code execution
 * @param {Object} issueRef - Issue reference
 * @returns {Promise<string>} Formatted completion comment
 */
async function generateCompletionComment(claudeResult, issueRef) {
    const timestamp = new Date().toISOString();
    const isSuccess = claudeResult?.success || false;
    const executionTime = Math.round((claudeResult?.executionTime || 0) / 1000);
    
    let comment = `🤖 **AI Processing ${isSuccess ? 'Completed' : 'Failed'}**\n\n`;
    comment += `**Execution Details:**\n`;
    comment += `- Issue: #${issueRef.number}\n`;
    comment += `- Repository: ${issueRef.repoOwner}/${issueRef.repoName}\n`;
    comment += `- Status: ${isSuccess ? '✅ Success' : '❌ Failed'}\n`;
    comment += `- Execution Time: ${executionTime}s\n`;
    comment += `- Timestamp: ${timestamp}\n`;
    
    // Add conversation ID if available
    if (claudeResult?.conversationId) {
        comment += `- Conversation ID: \`${claudeResult.conversationId}\`\n`;
    }
    
    // Add model information if available
    if (claudeResult?.model) {
        // Use the raw model ID directly
        comment += `- LLM Model: ${claudeResult.model}\n`;
    }
    
    comment += `\n`;
    
    if (claudeResult?.summary) {
        comment += `**Summary:**\n${claudeResult.summary}\n\n`;
    }
    
    if (claudeResult?.finalResult) {
        const result = claudeResult.finalResult;
        comment += `**Claude Code Results:**\n`;
        comment += `- Turns Used: ${result.num_turns || 'unknown'}\n`;
        comment += `- Cost: $${result.cost_usd || 'unknown'}\n`;
        comment += `- Session ID: \`${claudeResult.sessionId || 'unknown'}\`\n\n`;
        
        if (result.subtype === 'error_max_turns') {
            comment += `⚠️ **Max Turns Reached**: Claude reached the maximum number of conversation turns (${result.num_turns}) before completing all tasks. Consider increasing the turn limit or breaking down the task into smaller parts.\n\n`;
        }
    }
    
    // Create log files and include summaries in comment
    try {
        const logFiles = await createLogFiles(claudeResult, issueRef);
        
        if (Object.keys(logFiles).length > 0) {
            comment += `**📁 Detailed Logs:**\n`;
            comment += `Execution logs generated:\n`;
            
            // Add conversation summary
            if (logFiles.conversation && claudeResult.conversationLog?.length > 0) {
                comment += `- Conversation: ${claudeResult.conversationLog.length} messages\n`;
                comment += `- Session: \`${claudeResult.sessionId}\`\n`;
            }
            
            // Add output summary
            if (logFiles.output) {
                comment += `- Raw Output: ${(claudeResult.rawOutput?.length || 0).toLocaleString()} characters\n`;
            }
            
            // Add log file paths for debugging
            comment += `\nLog files stored at:\n`;
            Object.entries(logFiles).forEach(([type, path]) => {
                comment += `- ${type}: \`${path}\`\n`;
            });
            
            comment += `\n<details>\n<summary>💬 Latest Conversation Messages</summary>\n\n`;
            if (claudeResult.conversationLog && claudeResult.conversationLog.length > 0) {
                const lastMessages = claudeResult.conversationLog.slice(-3);
                comment += `\`\`\`\n`;
                lastMessages.forEach(msg => {
                    if (msg.type === 'assistant') {
                        const content = msg.message?.content?.[0]?.text || '[content unavailable]';
                        const preview = content.substring(0, 200);
                        comment += `ASSISTANT: ${preview}${content.length > 200 ? '...' : ''}\n\n`;
                    }
                });
                comment += `\`\`\`\n`;
            }
            comment += `</details>\n\n`;
        }
    } catch (logError) {
        logger.warn({
            issueNumber: issueRef.number,
            error: logError.message
        }, 'Failed to create log files');
    }
    
    comment += `---\n*Powered by Claude Code v${process.env.npm_package_version || 'unknown'}*`;
    
    return comment;
}

/**
 * Resets all worker-related queue data
 */
async function resetWorkerQueues() {
    logger.info('Resetting worker queue data...');
    
    try {
        const redis = new Redis({
            host: process.env.REDIS_HOST || '127.0.0.1',
            port: parseInt(process.env.REDIS_PORT || '6379', 10),
            maxRetriesPerRequest: null,
            enableReadyCheck: false,
        });

        // Get all keys related to our queue
        const queueName = GITHUB_ISSUE_QUEUE_NAME;
        const keys = await redis.keys(`bull:${queueName}:*`);
        
        if (keys.length > 0) {
            logger.info({
                queueName,
                keysCount: keys.length
            }, 'Found worker queue keys to delete');
            
            // Delete all queue-related keys
            await redis.del(...keys);
            
            logger.info({
                queueName,
                deletedKeys: keys.length
            }, 'Successfully cleared all worker queue data');
        } else {
            logger.info({ queueName }, 'No worker queue data found to clear');
        }
        
        // Clean up Redis connection
        await redis.quit();
        
    } catch (error) {
        logger.error({ error: error.message }, 'Failed to reset worker queue data');
        throw error;
    }
}

/**
 * Parse command line arguments
 */
function parseArguments() {
    const args = process.argv.slice(2);
    const options = {
        reset: false,
        help: false
    };
    
    for (const arg of args) {
        switch (arg) {
            case '--reset':
                options.reset = true;
                break;
            case '--help':
            case '-h':
                options.help = true;
                break;
            default:
                if (arg.startsWith('--')) {
                    logger.warn({ argument: arg }, 'Unknown command line argument');
                }
        }
    }
    
    return options;
}

/**
 * Display help information
 */
function showHelp() {
    console.log(`
GitHub Issue Worker

Usage: node src/worker.js [options]

Options:
  --reset    Clear all queue data before starting worker
  --help     Show this help message

Examples:
  node src/worker.js                 # Start worker normally
  node src/worker.js --reset         # Reset queues and start worker
`);
}

/**
 * Starts the worker process
 */
async function startWorker(options = {}) {
    logger.info({
        queue: GITHUB_ISSUE_QUEUE_NAME,
        processingTag: AI_PROCESSING_TAG,
        primaryTag: AI_PRIMARY_TAG,
        doneTag: AI_DONE_TAG,
        resetPerformed: options.reset || false
    }, 'Starting GitHub Issue Worker...');
    
    // Initialize Redis connection for heartbeat
    const heartbeatRedis = new Redis({
        host: process.env.REDIS_HOST || 'localhost',
        port: process.env.REDIS_PORT || 6379,
        retryStrategy: times => Math.min(times * 50, 2000)
    });
    
    // Function to send heartbeat
    const sendHeartbeat = async () => {
        try {
            await heartbeatRedis.set('system:status:worker', Date.now(), 'EX', 90);
            logger.debug('Worker heartbeat sent');
        } catch (error) {
            logger.error({ error: error.message }, 'Failed to send worker heartbeat');
        }
    };
    
    // Send initial heartbeat
    await sendHeartbeat();
    
    // Set up heartbeat interval (every 30 seconds)
    const heartbeatInterval = setInterval(sendHeartbeat, 30000);
    
    // Ensure Claude Docker image is built before starting worker
    logger.info('Checking Claude Code Docker image...');
    const imageReady = await buildClaudeDockerImage();
    
    if (!imageReady) {
        logger.error('Failed to build Claude Code Docker image. Worker may not function properly.');
        // Continue anyway - worker can still handle Git operations
    } else {
        logger.info('Claude Code Docker image is ready');
    }
    
    const worker = createWorker(GITHUB_ISSUE_QUEUE_NAME, async (job) => {
        if (job.name === 'processGitHubIssue') {
            return processGitHubIssueJob(job);
        } else if (job.name === 'processPullRequestComment') {
            return processPullRequestCommentJob(job);
        } else {
            throw new Error(`Unknown job type: ${job.name}`);
        }
    });

    // Handle graceful shutdown
    process.on('SIGINT', async () => {
        logger.info('Worker received SIGINT, shutting down gracefully...');
        clearInterval(heartbeatInterval);
        await heartbeatRedis.quit();
        await worker.close();
        process.exit(0);
    });

    process.on('SIGTERM', async () => {
        logger.info('Worker received SIGTERM, shutting down gracefully...');
        clearInterval(heartbeatInterval);
        await heartbeatRedis.quit();
        await worker.close();
        process.exit(0);
    });

    return worker;
}

// Export for testing
export { processGitHubIssueJob, processPullRequestCommentJob, startWorker };

// Start worker if this is the main module
if (import.meta.url === `file://${process.argv[1]}`) {
    const options = parseArguments();
    
    if (options.help) {
        showHelp();
        process.exit(0);
    }
    
    async function main() {
        try {
            if (options.reset) {
                logger.info('Reset flag detected, clearing worker queue data...');
                await resetWorkerQueues();
                logger.info('Worker reset completed successfully');
            }
            
            await startWorker(options);
        } catch (error) {
            logger.error({ error: error.message }, 'Failed to start worker');
            process.exit(1);
        }
    }
    
    main();
}<|MERGE_RESOLUTION|>--- conflicted
+++ resolved
@@ -241,13 +241,8 @@
     let claudeResult = null;
     let authorsText = '';
     let commentIds = '';
-<<<<<<< HEAD
-    let startingWorkComment;
-    let unprocessedComments = [];
-=======
     let unprocessedComments = [];
     let startingWorkComment = null;
->>>>>>> 8b062b15
 
     try {
         // Get authenticated Octokit instance
