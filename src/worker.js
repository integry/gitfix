--- conflicted
+++ resolved
@@ -720,24 +720,28 @@
 }
 
 /**
-<<<<<<< HEAD
  * Processes a task import job from the queue
  * @param {import('bullmq').Job} job - The job to process
  * @returns {Promise<Object>} Processing result
  */
 async function processTaskImportJob(job) {
+    const { id: jobId, name: jobName, data } = job;
     const {
         taskDescription,
         repository,
         correlationId,
         user
-    } = job.data;
+    } = data;
     const correlatedLogger = logger.withCorrelation(correlationId);
+    const stateManager = getStateManager(jobId);
     
     correlatedLogger.info({ 
+        jobId,
+        jobName,
         repository, 
         user,
-        taskDescriptionLength: taskDescription?.length || 0
+        taskDescriptionLength: taskDescription?.length || 0,
+        taskDescriptionPreview: taskDescription?.substring(0, 100) + '...'
     }, 'Processing task import job...');
 
     let octokit;
@@ -745,6 +749,9 @@
     let worktreeInfo;
 
     try {
+        // Phase 1: Setup
+        await stateManager.updateState(TaskStates.SETUP, 'Initializing task import process');
+        
         // Get authenticated Octokit instance
         octokit = await withRetry(
             () => getAuthenticatedOctokit(),
@@ -766,9 +773,11 @@
         await ensureGitRepository(correlatedLogger);
 
         // Step 1: Ensure repository is cloned
+        await stateManager.updateState(TaskStates.SETUP, 'Cloning repository if needed');
         localRepoPath = await ensureRepoCloned(repoUrl, repoOwner, repoName, githubToken.token);
 
         // Step 2: Create a worktree for the task import analysis
+        await stateManager.updateState(TaskStates.SETUP, 'Creating worktree for analysis');
         const timestamp = new Date().toISOString().replace(/[:.]/g, '-').substring(0, 19);
         const worktreeDirName = `task-import-${timestamp}`;
 
@@ -789,9 +798,14 @@
             branchName: worktreeInfo.branchName 
         }, 'Created worktree for task import analysis');
 
+        // Phase 2: AI Processing
+        await stateManager.updateState(TaskStates.AI_PROCESSING, 'Generating task import prompt');
+        
         // Step 3: Generate the task import prompt
         const prompt = generateTaskImportPrompt(taskDescription, repoOwner, repoName, worktreeInfo.worktreePath);
 
+        await stateManager.updateState(TaskStates.AI_PROCESSING, 'Executing Claude analysis');
+        
         // Step 4: Execute Claude Code with the task import prompt
         const claudeResult = await executeClaudeCode({
             worktreePath: worktreeInfo.worktreePath,
@@ -808,7 +822,8 @@
 
         correlatedLogger.info({
             success: claudeResult.success,
-            executionTime: claudeResult.executionTime
+            executionTime: claudeResult.executionTime,
+            conversationTurns: claudeResult.conversationLog?.length || 0
         }, 'Claude task import analysis completed');
 
         // Log the result (this is a fire-and-forget job)
@@ -825,11 +840,22 @@
                 error: claudeResult.error
             }, 'Task import job failed');
         }
+        
+        // Phase 3: Cleanup
+        await stateManager.updateState(TaskStates.CLEANUP, 'Cleaning up worktree');
+        await stateManager.updateState(TaskStates.COMPLETED, 'Task import completed successfully');
 
         return { 
             status: 'complete', 
             repository,
-            success: claudeResult.success
+            success: claudeResult.success,
+            jobId,
+            claudeResult: {
+                success: claudeResult.success,
+                executionTime: claudeResult.executionTime,
+                conversationTurns: claudeResult.conversationLog?.length || 0,
+                stdout: claudeResult.output?.rawOutput || claudeResult.output
+            }
         };
 
     } catch (error) {
@@ -853,6 +879,13 @@
             };
         } else {
             // Handle all other errors
+            correlatedLogger.error({
+                error: error.message,
+                stack: error.stack
+            }, 'Task import job failed');
+            
+            await stateManager.updateState(TaskStates.FAILED, `Task import failed: ${error.message}`);
+            
             handleError(error, 'Failed to process task import job', { correlationId });
             throw error;
         }
@@ -868,127 +901,6 @@
                 correlatedLogger.warn({ error: cleanupError.message }, 'Failed to cleanup worktree');
             }
         }
-=======
- * Processes a task import job - analyzes user request and creates GitHub issues
- * @param {Object} job - BullMQ job object
- * @returns {Promise<Object>} Processing result
- */
-async function processTaskImportJob(job) {
-    const { id: jobId, name: jobName, data } = job;
-    const { taskDescription, repository, correlationId, user } = data;
-    
-    const correlatedLogger = logger.withCorrelation(correlationId);
-    
-    correlatedLogger.info({
-        jobId,
-        jobName,
-        repository,
-        user,
-        taskDescription: taskDescription.substring(0, 100) + '...'
-    }, 'Starting task import job');
-    
-    const stateManager = getStateManager(jobId);
-    
-    try {
-        // Phase 1: Setup
-        await stateManager.updateState(TaskStates.SETUP, 'Initializing task import process');
-        
-        // Split repository into owner and name
-        const [repoOwner, repoName] = repository.split('/');
-        if (!repoOwner || !repoName) {
-            throw new Error('Invalid repository format. Expected: owner/name');
-        }
-        
-        // Ensure repository is cloned
-        await stateManager.updateState(TaskStates.SETUP, 'Cloning repository if needed');
-        await ensureRepoCloned(repoOwner, repoName, correlationId);
-        
-        // Create worktree for analysis
-        await stateManager.updateState(TaskStates.SETUP, 'Creating worktree for analysis');
-        const worktreeInfo = await createWorktreeForIssue(
-            repoOwner, 
-            repoName, 
-            'import', // Using 'import' as placeholder issueId
-            'planner', // Using 'planner' as modelName for unique naming
-            correlationId
-        );
-        
-        correlatedLogger.info({
-            worktreePath: worktreeInfo.worktreePath,
-            branch: worktreeInfo.branch
-        }, 'Worktree created for task import');
-        
-        // Phase 2: AI Processing
-        await stateManager.updateState(TaskStates.AI_PROCESSING, 'Generating task import prompt');
-        
-        const prompt = generateTaskImportPrompt(taskDescription, repoOwner, repoName, worktreeInfo.worktreePath);
-        
-        await stateManager.updateState(TaskStates.AI_PROCESSING, 'Executing Claude analysis');
-        
-        const claudeResult = await executeClaudeCode(
-            prompt,
-            worktreeInfo.worktreePath,
-            {
-                jobId,
-                correlationId,
-                repoOwner,
-                repoName,
-                issueNumber: 'import',
-                user
-            }
-        );
-        
-        correlatedLogger.info({
-            success: claudeResult.success,
-            stdout: claudeResult.stdout?.substring(0, 500),
-            conversationTurns: claudeResult.conversationLog?.length
-        }, 'Claude analysis completed');
-        
-        // Phase 3: Cleanup
-        await stateManager.updateState(TaskStates.CLEANUP, 'Cleaning up worktree');
-        await cleanupWorktree(worktreeInfo.worktreePath, correlationId);
-        
-        await stateManager.updateState(TaskStates.COMPLETED, 'Task import completed successfully');
-        
-        return {
-            success: true,
-            jobId,
-            repository,
-            claudeResult: {
-                success: claudeResult.success,
-                executionTime: claudeResult.executionTime,
-                conversationTurns: claudeResult.conversationLog?.length || 0,
-                stdout: claudeResult.stdout
-            }
-        };
-        
-    } catch (error) {
-        correlatedLogger.error({
-            error: error.message,
-            stack: error.stack
-        }, 'Task import job failed');
-        
-        await stateManager.updateState(TaskStates.FAILED, `Task import failed: ${error.message}`);
-        
-        // Always try to cleanup worktree on error
-        try {
-            const worktreePath = path.join(
-                process.env.WORKSPACE_ROOT || '/tmp/workspace',
-                repoOwner,
-                repoName,
-                'worktrees',
-                `import-planner`
-            );
-            await cleanupWorktree(worktreePath, correlationId);
-        } catch (cleanupError) {
-            correlatedLogger.error({
-                error: cleanupError.message
-            }, 'Failed to cleanup worktree after error');
-        }
-        
-        throw error;
->>>>>>> 351b0493
-    }
 }
 
 async function processGitHubIssueJob(job) {
